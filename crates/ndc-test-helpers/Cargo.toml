[package]
name = "ndc-test-helpers"
version = "0.1.0"
edition = "2021"

[dependencies]
indexmap = "2"
<<<<<<< HEAD
ndc-sdk = { git = "https://github.com/hasura/ndc-hub.git" }
=======
itertools = "^0.10"
ndc-sdk = { git = "https://github.com/hasura/ndc-sdk-rs.git" }
>>>>>>> fcc43228
serde_json = "1"<|MERGE_RESOLUTION|>--- conflicted
+++ resolved
@@ -5,10 +5,6 @@
 
 [dependencies]
 indexmap = "2"
-<<<<<<< HEAD
-ndc-sdk = { git = "https://github.com/hasura/ndc-hub.git" }
-=======
 itertools = "^0.10"
 ndc-sdk = { git = "https://github.com/hasura/ndc-sdk-rs.git" }
->>>>>>> fcc43228
 serde_json = "1"