[package]
name = "mongodb-cli-plugin"
edition = "2021"
version.workspace = true

[features]
native-query-subcommand = []

[dependencies]
configuration = { path = "../configuration" }
mongodb-agent-common = { path = "../mongodb-agent-common" }
mongodb = { workspace = true }
mongodb-support = { path = "../mongodb-support" }

anyhow = "1.0.80"
clap = { version = "4.5.1", features = ["derive", "env"] }
deriving_via = "^1.6.1"
futures-util = "0.3.28"
indexmap = { workspace = true }
itertools = { workspace = true }
ndc-models = { workspace = true }
nom = "^7.1.3"
<<<<<<< HEAD
nonempty = "^0.10.0"
ref-cast = { workspace = true }
serde = { version = "1.0", features = ["derive"] }
serde_json = { version = "1.0.113", features = ["raw_value"] }
=======
serde = { workspace = true }
serde_json = { workspace = true }
>>>>>>> e7cba705
thiserror = "1.0.57"
tokio = { version = "1.36.0", features = ["full"] }

[dev-dependencies]
pretty_assertions = "1"
proptest = "1"
test-helpers = { path = "../test-helpers" }<|MERGE_RESOLUTION|>--- conflicted
+++ resolved
@@ -20,15 +20,10 @@
 itertools = { workspace = true }
 ndc-models = { workspace = true }
 nom = "^7.1.3"
-<<<<<<< HEAD
 nonempty = "^0.10.0"
 ref-cast = { workspace = true }
-serde = { version = "1.0", features = ["derive"] }
-serde_json = { version = "1.0.113", features = ["raw_value"] }
-=======
 serde = { workspace = true }
 serde_json = { workspace = true }
->>>>>>> e7cba705
 thiserror = "1.0.57"
 tokio = { version = "1.36.0", features = ["full"] }
 
