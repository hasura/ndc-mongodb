--- conflicted
+++ resolved
@@ -61,17 +61,12 @@
         }
     };
     let all_schema_nullable = match args.all_schema_nullable {
-<<<<<<< HEAD
-        Some(validator) => validator,
+        Some(b) => b,
         None => {
             configuration_options
                 .introspection_options
                 .all_schema_nullable
         }
-=======
-        Some(b) => b,
-        None => configuration_options.introspection_options.all_schema_nullable
->>>>>>> cd030f32
     };
     let config_file_changed = configuration::get_config_file_changed(&context.path).await?;
 
