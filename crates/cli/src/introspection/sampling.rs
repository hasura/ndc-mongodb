--- conflicted
+++ resolved
@@ -33,15 +33,10 @@
     while let Some(collection_spec) = collections_cursor.try_next().await? {
         let collection_name = collection_spec.name;
         if !existing_schemas.contains(&collection_name) || config_file_changed {
-<<<<<<< HEAD
-            let collection_schema =
-                sample_schema_from_collection(&collection_name, sample_size, all_schema_nullable, state).await?;
-            schemas.insert(collection_name, collection_schema);
-=======
             let collection_schema = sample_schema_from_collection(
                 &collection_name,
                 sample_size,
-                all_schema_nullalble,
+                all_schema_nullable,
                 state,
             )
             .await?;
@@ -50,7 +45,6 @@
             } else {
                 log_warning!("could not find any documents to sample from collection, {collection_name} - skipping");
             }
->>>>>>> 11960544
         }
     }
     Ok(schemas)
@@ -71,7 +65,12 @@
     let mut collected_object_types = vec![];
     let is_collection_type = true;
     while let Some(document) = cursor.try_next().await? {
-        let object_types = make_object_type(collection_name, &document, is_collection_type, all_schema_nullable);
+        let object_types = make_object_type(
+            collection_name,
+            &document,
+            is_collection_type,
+            all_schema_nullable,
+        );
         collected_object_types = if collected_object_types.is_empty() {
             object_types
         } else {
@@ -95,21 +94,24 @@
     }
 }
 
-<<<<<<< HEAD
-fn make_object_type(object_type_name: &str, document: &Document, is_collection_type: bool, all_schema_nullable: bool) -> Vec<ObjectType> {
-=======
 fn make_object_type(
     object_type_name: &str,
     document: &Document,
-    all_schema_nullalble: bool,
+    is_collection_type: bool,
+    all_schema_nullable: bool,
 ) -> Vec<ObjectType> {
->>>>>>> 11960544
     let (mut object_type_defs, object_fields) = {
         let type_prefix = format!("{object_type_name}_");
         let (object_type_defs, object_fields): (Vec<Vec<ObjectType>>, Vec<ObjectField>) = document
             .iter()
             .map(|(field_name, field_value)| {
-                make_object_field(&type_prefix, field_name, field_value, is_collection_type, all_schema_nullable)
+                make_object_field(
+                    &type_prefix,
+                    field_name,
+                    field_value,
+                    is_collection_type,
+                    all_schema_nullable,
+                )
             })
             .unzip();
         (object_type_defs.concat(), object_fields)
@@ -135,12 +137,8 @@
     all_schema_nullable: bool,
 ) -> (Vec<ObjectType>, ObjectField) {
     let object_type_name = format!("{type_prefix}{field_name}");
-<<<<<<< HEAD
-    let (collected_otds, field_type) = make_field_type(&object_type_name, field_value, all_schema_nullable);
-=======
     let (collected_otds, field_type) =
-        make_field_type(&object_type_name, field_value, all_schema_nullalble);
->>>>>>> 11960544
+        make_field_type(&object_type_name, field_value, all_schema_nullable);
     let object_field_value = WithName::named(
         field_name.to_owned(),
         schema::ObjectField {
@@ -168,15 +166,11 @@
     (WithName::into_map(object_types), t)
 }
 
-<<<<<<< HEAD
-fn make_field_type(object_type_name: &str, field_value: &Bson, all_schema_nullable: bool) -> (Vec<ObjectType>, Type) {
-=======
 fn make_field_type(
     object_type_name: &str,
     field_value: &Bson,
-    all_schema_nullalble: bool,
+    all_schema_nullable: bool,
 ) -> (Vec<ObjectType>, Type) {
->>>>>>> 11960544
     fn scalar(t: BsonScalarType) -> (Vec<ObjectType>, Type) {
         (vec![], Type::Scalar(t))
     }
@@ -188,12 +182,8 @@
             let mut collected_otds = vec![];
             let mut result_type = Type::Scalar(Undefined);
             for elem in arr {
-<<<<<<< HEAD
-                let (elem_collected_otds, elem_type) = make_field_type(object_type_name, elem, all_schema_nullable);
-=======
                 let (elem_collected_otds, elem_type) =
-                    make_field_type(object_type_name, elem, all_schema_nullalble);
->>>>>>> 11960544
+                    make_field_type(object_type_name, elem, all_schema_nullable);
                 collected_otds = if collected_otds.is_empty() {
                     elem_collected_otds
                 } else {
@@ -205,7 +195,12 @@
         }
         Bson::Document(document) => {
             let is_collection_type = false;
-            let collected_otds = make_object_type(object_type_name, document, is_collection_type, all_schema_nullable);
+            let collected_otds = make_object_type(
+                object_type_name,
+                document,
+                is_collection_type,
+                all_schema_nullable,
+            );
             (collected_otds, Type::Object(object_type_name.to_owned()))
         }
         Bson::Boolean(_) => scalar(Bool),
@@ -245,12 +240,8 @@
     fn simple_doc() -> Result<(), anyhow::Error> {
         let object_name = "foo";
         let doc = doc! {"my_int": 1, "my_string": "two"};
-<<<<<<< HEAD
-        let result = WithName::into_map::<BTreeMap<_, _>>(make_object_type(object_name, &doc, false, false));
-=======
         let result =
-            WithName::into_map::<BTreeMap<_, _>>(make_object_type(object_name, &doc, false));
->>>>>>> 11960544
+            WithName::into_map::<BTreeMap<_, _>>(make_object_type(object_name, &doc, false, false));
 
         let expected = BTreeMap::from([(
             object_name.to_owned(),
@@ -284,7 +275,8 @@
     fn simple_doc_nullable_fields() -> Result<(), anyhow::Error> {
         let object_name = "foo";
         let doc = doc! {"my_int": 1, "my_string": "two", "_id": 0};
-        let result = WithName::into_map::<BTreeMap<_, _>>(make_object_type(object_name, &doc, true, true));
+        let result =
+            WithName::into_map::<BTreeMap<_, _>>(make_object_type(object_name, &doc, true, true));
 
         let expected = BTreeMap::from([(
             object_name.to_owned(),
@@ -325,12 +317,8 @@
     fn array_of_objects() -> Result<(), anyhow::Error> {
         let object_name = "foo";
         let doc = doc! {"my_array": [{"foo": 42, "bar": ""}, {"bar": "wut", "baz": 3.77}]};
-<<<<<<< HEAD
-        let result = WithName::into_map::<BTreeMap<_, _>>(make_object_type(object_name, &doc, false, false));
-=======
         let result =
-            WithName::into_map::<BTreeMap<_, _>>(make_object_type(object_name, &doc, false));
->>>>>>> 11960544
+            WithName::into_map::<BTreeMap<_, _>>(make_object_type(object_name, &doc, false, false));
 
         let expected = BTreeMap::from([
             (
@@ -390,12 +378,8 @@
     fn non_unifiable_array_of_objects() -> Result<(), anyhow::Error> {
         let object_name = "foo";
         let doc = doc! {"my_array": [{"foo": 42, "bar": ""}, {"bar": 17, "baz": 3.77}]};
-<<<<<<< HEAD
-        let result = WithName::into_map::<BTreeMap<_, _>>(make_object_type(object_name, &doc, false, false));
-=======
         let result =
-            WithName::into_map::<BTreeMap<_, _>>(make_object_type(object_name, &doc, false));
->>>>>>> 11960544
+            WithName::into_map::<BTreeMap<_, _>>(make_object_type(object_name, &doc, false, false));
 
         let expected = BTreeMap::from([
             (
