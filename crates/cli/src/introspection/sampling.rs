use std::collections::{BTreeMap, HashSet};

use crate::log_warning;

use super::type_unification::{make_nullable_field, unify_object_types, unify_type};
use configuration::{
    schema::{self, Type},
    Schema, WithName,
};
use futures_util::TryStreamExt;
use mongodb::bson::{doc, Bson, Document};
use mongodb_agent_common::state::ConnectorState;
use mongodb_support::BsonScalarType::{self, *};

type ObjectField = WithName<schema::ObjectField>;
type ObjectType = WithName<schema::ObjectType>;

/// Sample from all collections in the database and return a Schema.
/// Return an error if there are any errors accessing the database
/// or if the types derived from the sample documents for a collection
/// are not unifiable.
pub async fn sample_schema_from_db(
    sample_size: u32,
    all_schema_nullalble: bool,
    config_file_changed: bool,
    state: &ConnectorState,
    existing_schemas: &HashSet<std::string::String>,
) -> anyhow::Result<BTreeMap<std::string::String, Schema>> {
    let mut schemas = BTreeMap::new();
    let db = state.database();
    let mut collections_cursor = db.list_collections(None, None).await?;

    while let Some(collection_spec) = collections_cursor.try_next().await? {
        let collection_name = collection_spec.name;
        if !existing_schemas.contains(&collection_name) || config_file_changed {
            let collection_schema = sample_schema_from_collection(
                &collection_name,
                sample_size,
                all_schema_nullalble,
                state,
            )
            .await?;
<<<<<<< HEAD
            schemas.insert(collection_name, collection_schema);
=======
            if let Some(collection_schema) = collection_schema {
                schemas.insert(collection_name, collection_schema);
            } else {
                log_warning!("could not find any documents to sample from collection, {collection_name} - skipping");
            }
>>>>>>> 11960544
        }
    }
    Ok(schemas)
}

async fn sample_schema_from_collection(
    collection_name: &str,
    sample_size: u32,
    all_schema_nullalble: bool,
    state: &ConnectorState,
) -> anyhow::Result<Option<Schema>> {
    let db = state.database();
    let options = None;
    let mut cursor = db
        .collection::<Document>(collection_name)
        .aggregate(vec![doc! {"$sample": { "size": sample_size }}], options)
        .await?;
    let mut collected_object_types = vec![];
    while let Some(document) = cursor.try_next().await? {
        let object_types = make_object_type(collection_name, &document, all_schema_nullalble);
        collected_object_types = if collected_object_types.is_empty() {
            object_types
        } else {
            unify_object_types(collected_object_types, object_types)
        };
    }
    if collected_object_types.is_empty() {
        Ok(None)
    } else {
        let collection_info = WithName::named(
            collection_name.to_string(),
            schema::Collection {
                description: None,
                r#type: collection_name.to_string(),
            },
        );
        Ok(Some(Schema {
            collections: WithName::into_map([collection_info]),
            object_types: WithName::into_map(collected_object_types),
        }))
    }
}

fn make_object_type(
    object_type_name: &str,
    document: &Document,
    all_schema_nullalble: bool,
) -> Vec<ObjectType> {
    let (mut object_type_defs, object_fields) = {
        let type_prefix = format!("{object_type_name}_");
        let (object_type_defs, object_fields): (Vec<Vec<ObjectType>>, Vec<ObjectField>) = document
            .iter()
            .map(|(field_name, field_value)| {
                make_object_field(&type_prefix, field_name, field_value, all_schema_nullalble)
            })
            .unzip();
        (object_type_defs.concat(), object_fields)
    };

    let object_type = WithName::named(
        object_type_name.to_string(),
        schema::ObjectType {
            description: None,
            fields: WithName::into_map(object_fields),
        },
    );

    object_type_defs.push(object_type);
    object_type_defs
}

fn make_object_field(
    type_prefix: &str,
    field_name: &str,
    field_value: &Bson,
    all_schema_nullalble: bool,
) -> (Vec<ObjectType>, ObjectField) {
    let object_type_name = format!("{type_prefix}{field_name}");
    let (collected_otds, field_type) =
        make_field_type(&object_type_name, field_value, all_schema_nullalble);
    let object_field_value = WithName::named(
        field_name.to_owned(),
        schema::ObjectField {
            description: None,
            r#type: field_type,
        },
    );
    let object_field = if all_schema_nullalble {
        make_nullable_field(object_field_value)
    } else {
        object_field_value
    };

    (collected_otds, object_field)
}

// Exported for use in tests
pub fn type_from_bson(
    object_type_name: &str,
    value: &Bson,
    all_schema_nullalble: bool,
) -> (BTreeMap<std::string::String, schema::ObjectType>, Type) {
    let (object_types, t) = make_field_type(object_type_name, value, all_schema_nullalble);
    (WithName::into_map(object_types), t)
}

fn make_field_type(
    object_type_name: &str,
    field_value: &Bson,
    all_schema_nullalble: bool,
) -> (Vec<ObjectType>, Type) {
    fn scalar(t: BsonScalarType) -> (Vec<ObjectType>, Type) {
        (vec![], Type::Scalar(t))
    }
    match field_value {
        Bson::Double(_) => scalar(Double),
        Bson::String(_) => scalar(String),
        Bson::Array(arr) => {
            // Examine all elements of the array and take the union of the resulting types.
            let mut collected_otds = vec![];
            let mut result_type = Type::Scalar(Undefined);
            for elem in arr {
                let (elem_collected_otds, elem_type) =
                    make_field_type(object_type_name, elem, all_schema_nullalble);
                collected_otds = if collected_otds.is_empty() {
                    elem_collected_otds
                } else {
                    unify_object_types(collected_otds, elem_collected_otds)
                };
                result_type = unify_type(result_type, elem_type);
            }
            (collected_otds, Type::ArrayOf(Box::new(result_type)))
        }
        Bson::Document(document) => {
            let collected_otds = make_object_type(object_type_name, document, all_schema_nullalble);
            (collected_otds, Type::Object(object_type_name.to_owned()))
        }
        Bson::Boolean(_) => scalar(Bool),
        Bson::Null => scalar(Null),
        Bson::RegularExpression(_) => scalar(Regex),
        Bson::JavaScriptCode(_) => scalar(Javascript),
        Bson::JavaScriptCodeWithScope(_) => scalar(JavascriptWithScope),
        Bson::Int32(_) => scalar(Int),
        Bson::Int64(_) => scalar(Long),
        Bson::Timestamp(_) => scalar(Timestamp),
        Bson::Binary(_) => scalar(BinData),
        Bson::ObjectId(_) => scalar(ObjectId),
        Bson::DateTime(_) => scalar(Date),
        Bson::Symbol(_) => scalar(Symbol),
        Bson::Decimal128(_) => scalar(Decimal),
        Bson::Undefined => scalar(Undefined),
        Bson::MaxKey => scalar(MaxKey),
        Bson::MinKey => scalar(MinKey),
        Bson::DbPointer(_) => scalar(DbPointer),
    }
}

#[cfg(test)]
mod tests {
    use std::collections::BTreeMap;

    use configuration::{
        schema::{ObjectField, ObjectType, Type},
        WithName,
    };
    use mongodb::bson::doc;
    use mongodb_support::BsonScalarType;

    use super::make_object_type;

    #[test]
    fn simple_doc() -> Result<(), anyhow::Error> {
        let object_name = "foo";
        let doc = doc! {"my_int": 1, "my_string": "two"};
        let result =
            WithName::into_map::<BTreeMap<_, _>>(make_object_type(object_name, &doc, false));

        let expected = BTreeMap::from([(
            object_name.to_owned(),
            ObjectType {
                fields: BTreeMap::from([
                    (
                        "my_int".to_owned(),
                        ObjectField {
                            r#type: Type::Scalar(BsonScalarType::Int),
                            description: None,
                        },
                    ),
                    (
                        "my_string".to_owned(),
                        ObjectField {
                            r#type: Type::Scalar(BsonScalarType::String),
                            description: None,
                        },
                    ),
                ]),
                description: None,
            },
        )]);

        assert_eq!(expected, result);

        Ok(())
    }

    #[test]
    fn array_of_objects() -> Result<(), anyhow::Error> {
        let object_name = "foo";
        let doc = doc! {"my_array": [{"foo": 42, "bar": ""}, {"bar": "wut", "baz": 3.77}]};
        let result =
            WithName::into_map::<BTreeMap<_, _>>(make_object_type(object_name, &doc, false));

        let expected = BTreeMap::from([
            (
                "foo_my_array".to_owned(),
                ObjectType {
                    fields: BTreeMap::from([
                        (
                            "foo".to_owned(),
                            ObjectField {
                                r#type: Type::Nullable(Box::new(Type::Scalar(BsonScalarType::Int))),
                                description: None,
                            },
                        ),
                        (
                            "bar".to_owned(),
                            ObjectField {
                                r#type: Type::Scalar(BsonScalarType::String),
                                description: None,
                            },
                        ),
                        (
                            "baz".to_owned(),
                            ObjectField {
                                r#type: Type::Nullable(Box::new(Type::Scalar(
                                    BsonScalarType::Double,
                                ))),
                                description: None,
                            },
                        ),
                    ]),
                    description: None,
                },
            ),
            (
                object_name.to_owned(),
                ObjectType {
                    fields: BTreeMap::from([(
                        "my_array".to_owned(),
                        ObjectField {
                            r#type: Type::ArrayOf(Box::new(Type::Object(
                                "foo_my_array".to_owned(),
                            ))),
                            description: None,
                        },
                    )]),
                    description: None,
                },
            ),
        ]);

        assert_eq!(expected, result);

        Ok(())
    }

    #[test]
    fn non_unifiable_array_of_objects() -> Result<(), anyhow::Error> {
        let object_name = "foo";
        let doc = doc! {"my_array": [{"foo": 42, "bar": ""}, {"bar": 17, "baz": 3.77}]};
        let result =
            WithName::into_map::<BTreeMap<_, _>>(make_object_type(object_name, &doc, false));

        let expected = BTreeMap::from([
            (
                "foo_my_array".to_owned(),
                ObjectType {
                    fields: BTreeMap::from([
                        (
                            "foo".to_owned(),
                            ObjectField {
                                r#type: Type::Nullable(Box::new(Type::Scalar(BsonScalarType::Int))),
                                description: None,
                            },
                        ),
                        (
                            "bar".to_owned(),
                            ObjectField {
                                r#type: Type::ExtendedJSON,
                                description: None,
                            },
                        ),
                        (
                            "baz".to_owned(),
                            ObjectField {
                                r#type: Type::Nullable(Box::new(Type::Scalar(
                                    BsonScalarType::Double,
                                ))),
                                description: None,
                            },
                        ),
                    ]),
                    description: None,
                },
            ),
            (
                object_name.to_owned(),
                ObjectType {
                    fields: BTreeMap::from([(
                        "my_array".to_owned(),
                        ObjectField {
                            r#type: Type::ArrayOf(Box::new(Type::Object(
                                "foo_my_array".to_owned(),
                            ))),
                            description: None,
                        },
                    )]),
                    description: None,
                },
            ),
        ]);

        assert_eq!(expected, result);

        Ok(())
    }
}<|MERGE_RESOLUTION|>--- conflicted
+++ resolved
@@ -40,15 +40,11 @@
                 state,
             )
             .await?;
-<<<<<<< HEAD
-            schemas.insert(collection_name, collection_schema);
-=======
             if let Some(collection_schema) = collection_schema {
                 schemas.insert(collection_name, collection_schema);
             } else {
                 log_warning!("could not find any documents to sample from collection, {collection_name} - skipping");
             }
->>>>>>> 11960544
         }
     }
     Ok(schemas)
