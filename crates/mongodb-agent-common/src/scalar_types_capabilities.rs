--- conflicted
+++ resolved
@@ -106,15 +106,15 @@
 fn bson_scalar_type_representation(bson_scalar_type: BsonScalarType) -> TypeRepresentation {
     use TypeRepresentation as R;
     match bson_scalar_type {
-<<<<<<< HEAD
         S::Double => R::Float64,
         S::Decimal => R::BigDecimal, // Not quite.... Mongo Decimal is 128-bit, BigDecimal is unlimited
         S::Int => R::Int32,
         S::Long => R::Int64,
         S::String => R::String,
         S::Date => R::TimestampTZ, // Mongo Date is milliseconds since unix epoch, but we serialize to JSON as an ISO string
-        S::Timestamp => R::JSON, // Internal Mongo timestamp type
+        S::Timestamp => R::JSON,   // Internal Mongo timestamp type
         S::BinData => R::JSON,
+        S::UUID => R::String,
         S::ObjectId => R::String, // Mongo ObjectId is usually expressed as a 24 char hex string (12 byte number) - not using R::Bytes because that expects base64
         S::Bool => R::Boolean,
         S::Null => R::JSON,
@@ -126,28 +126,6 @@
         S::Undefined => R::JSON,
         S::DbPointer => R::JSON,
         S::Symbol => R::String,
-=======
-        BsonScalarType::Double => Some(TypeRepresentation::Float64),
-        BsonScalarType::Decimal => Some(TypeRepresentation::BigDecimal), // Not quite.... Mongo Decimal is 128-bit, BigDecimal is unlimited
-        BsonScalarType::Int => Some(TypeRepresentation::Int32),
-        BsonScalarType::Long => Some(TypeRepresentation::Int64),
-        BsonScalarType::String => Some(TypeRepresentation::String),
-        BsonScalarType::Date => Some(TypeRepresentation::Timestamp), // Mongo Date is milliseconds since unix epoch
-        BsonScalarType::Timestamp => None, // Internal Mongo timestamp type
-        BsonScalarType::BinData => None,
-        BsonScalarType::UUID => Some(TypeRepresentation::String),
-        BsonScalarType::ObjectId => Some(TypeRepresentation::String), // Mongo ObjectId is usually expressed as a 24 char hex string (12 byte number)
-        BsonScalarType::Bool => Some(TypeRepresentation::Boolean),
-        BsonScalarType::Null => None,
-        BsonScalarType::Regex => None,
-        BsonScalarType::Javascript => None,
-        BsonScalarType::JavascriptWithScope => None,
-        BsonScalarType::MinKey => None,
-        BsonScalarType::MaxKey => None,
-        BsonScalarType::Undefined => None,
-        BsonScalarType::DbPointer => None,
-        BsonScalarType::Symbol => None,
->>>>>>> 8dfdc478
     }
 }
 
