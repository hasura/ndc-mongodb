use configuration::MongoScalarType;
use itertools::Itertools as _;
use mongodb::bson::{self, Bson};
use mongodb_support::{BsonScalarType, ExtendedJsonMode};
use serde_json::{to_value, Number, Value};
use thiserror::Error;
use time::{format_description::well_known::Iso8601, OffsetDateTime};

use crate::mongo_query_plan::{ObjectType, Type};

use super::{is_nullable, json_formats};

#[derive(Debug, Error)]
pub enum BsonToJsonError {
    #[error("error reading date-time value from BSON: {0}")]
    DateConversion(String),

    #[error("error converting 64-bit floating point number from BSON to JSON: {0}")]
    DoubleConversion(f64),

<<<<<<< HEAD
    #[error("input object of type {0} is missing a field, \"{1}\"")]
=======
    #[error("error converting UUID from BSON to JSON: {0}")]
    UuidConversion(#[from] bson::uuid::Error),

    #[error("input object of type {0:?} is missing a field, \"{1}\"")]
>>>>>>> cac4556b
    MissingObjectField(Type, String),

    #[error("error converting value to JSON: {0}")]
    Serde(#[from] serde_json::Error),

    // TODO: It would be great if we could capture a path into the larger BSON value here
    #[error("expected a value of type {0}, but got {1}")]
    TypeMismatch(Type, Bson),

    #[error("unknown object type, \"{0}\"")]
    UnknownObjectType(String),
}

type Result<T> = std::result::Result<T, BsonToJsonError>;

/// Converts BSON values to JSON.
///
/// The BSON library already has a `Serialize` impl that can convert to JSON. But that
/// implementation emits Extended JSON which includes inline type tags in JSON output to
/// disambiguate types on the BSON side. We don't want those tags because we communicate type
/// information out of band. That is except for the `Type::ExtendedJSON` type where we do want to emit
/// Extended JSON because we don't have out-of-band information in that case.
pub fn bson_to_json(mode: ExtendedJsonMode, expected_type: &Type, value: Bson) -> Result<Value> {
    match expected_type {
        Type::Scalar(configuration::MongoScalarType::ExtendedJSON) => Ok(mode.into_extjson(value)),
        Type::Scalar(MongoScalarType::Bson(scalar_type)) => {
            bson_scalar_to_json(mode, *scalar_type, value)
        }
        Type::Object(object_type) => convert_object(mode, object_type, value),
        Type::ArrayOf(element_type) => convert_array(mode, element_type, value),
        Type::Tuple(element_types) => convert_tuple(mode, element_types, value),
        Type::Nullable(t) => convert_nullable(mode, t, value),
    }
}

// Converts values while checking against the expected type. But there are a couple of cases where
// we do implicit conversion where the BSON types have indistinguishable JSON representations, and
// values can be converted back to BSON without loss of meaning.
fn bson_scalar_to_json(
    mode: ExtendedJsonMode,
    expected_type: BsonScalarType,
    value: Bson,
) -> Result<Value> {
    match (expected_type, value) {
        (BsonScalarType::Null | BsonScalarType::Undefined, Bson::Null | Bson::Undefined) => {
            Ok(Value::Null)
        }
        (BsonScalarType::MinKey, Bson::MinKey) => Ok(Value::Object(Default::default())),
        (BsonScalarType::MaxKey, Bson::MaxKey) => Ok(Value::Object(Default::default())),
        (BsonScalarType::Bool, Bson::Boolean(b)) => Ok(Value::Bool(b)),
        (BsonScalarType::Double, v) => convert_small_number(expected_type, v),
        (BsonScalarType::Int, v) => convert_small_number(expected_type, v),
        (BsonScalarType::Long, Bson::Int64(n)) => Ok(Value::String(n.to_string())),
        (BsonScalarType::Long, Bson::Int32(n)) => Ok(Value::String(n.to_string())),
        (BsonScalarType::Decimal, Bson::Decimal128(n)) => Ok(Value::String(n.to_string())),
        (BsonScalarType::Decimal, Bson::Double(n)) => Ok(Value::String(n.to_string())),
        (BsonScalarType::String, Bson::String(s)) => Ok(Value::String(s)),
        (BsonScalarType::Symbol, Bson::Symbol(s)) => Ok(Value::String(s)),
        (BsonScalarType::Date, Bson::DateTime(date)) => convert_date(date),
        (BsonScalarType::Javascript, Bson::JavaScriptCode(s)) => Ok(Value::String(s)),
        (BsonScalarType::JavascriptWithScope, Bson::JavaScriptCodeWithScope(v)) => {
            convert_code(mode, v)
        }
        (BsonScalarType::Regex, Bson::RegularExpression(regex)) => {
            Ok(to_value::<json_formats::Regex>(regex.into())?)
        }
        (BsonScalarType::Timestamp, Bson::Timestamp(v)) => {
            Ok(to_value::<json_formats::Timestamp>(v.into())?)
        }
        (BsonScalarType::UUID, Bson::Binary(b)) => Ok(serde_json::to_value(b.to_uuid()?)?),
        (BsonScalarType::BinData, Bson::Binary(b)) => {
            Ok(to_value::<json_formats::BinData>(b.into())?)
        }
        (BsonScalarType::ObjectId, Bson::ObjectId(oid)) => Ok(Value::String(oid.to_hex())),
        (BsonScalarType::DbPointer, v) => Ok(mode.into_extjson(v)),
        (_, v) => Err(BsonToJsonError::TypeMismatch(
            Type::Scalar(MongoScalarType::Bson(expected_type)),
            v,
        )),
    }
}

fn convert_array(mode: ExtendedJsonMode, element_type: &Type, value: Bson) -> Result<Value> {
    let values = match value {
        Bson::Array(values) => Ok(values),
        _ => Err(BsonToJsonError::TypeMismatch(
            Type::ArrayOf(Box::new(element_type.clone())),
            value,
        )),
    }?;
    let json_array = values
        .into_iter()
        .map(|value| bson_to_json(mode, element_type, value))
        .try_collect()?;
    Ok(Value::Array(json_array))
}

fn convert_tuple(mode: ExtendedJsonMode, element_types: &[Type], value: Bson) -> Result<Value> {
    let values = match value {
        Bson::Array(values) => Ok(values),
        _ => Err(BsonToJsonError::TypeMismatch(
            Type::Tuple(element_types.to_vec()),
            value,
        )),
    }?;
    let json_array = element_types
        .iter()
        .zip(values)
        .map(|(element_type, value)| bson_to_json(mode, element_type, value))
        .try_collect()?;
    Ok(Value::Array(json_array))
}

fn convert_object(mode: ExtendedJsonMode, object_type: &ObjectType, value: Bson) -> Result<Value> {
    let input_doc = match value {
        Bson::Document(fields) => Ok(fields),
        _ => Err(BsonToJsonError::TypeMismatch(
            Type::Object(object_type.to_owned()),
            value,
        )),
    }?;
    let json_obj: serde_json::Map<String, Value> = object_type
        .named_fields()
        .filter_map(|field| {
            let field_value_result =
                get_object_field_value(object_type, field, &input_doc).transpose()?;
            Some((field, field_value_result))
        })
        .map(|((field_name, field_type), field_value_result)| {
            Ok((
                field_name.to_string(),
                bson_to_json(mode, field_type, field_value_result?)?,
            ))
        })
        .try_collect::<_, _, BsonToJsonError>()?;
    Ok(Value::Object(json_obj))
}

// Gets value for the appropriate key from the input object. Returns `Ok(None)` if the value is
// missing, and the field is nullable. Returns `Err` if the value is missing and the field is *not*
// nullable.
fn get_object_field_value(
    object_type: &ObjectType,
    (field_name, field_type): (&ndc_models::FieldName, &Type),
    doc: &bson::Document,
) -> Result<Option<Bson>> {
    let value = doc.get(field_name.as_str());
    if value.is_none() && is_nullable(field_type) {
        return Ok(None);
    }
    Ok(Some(value.cloned().ok_or_else(|| {
        BsonToJsonError::MissingObjectField(
            Type::Object(object_type.clone()),
            field_name.to_string(),
        )
    })?))
}

fn convert_nullable(mode: ExtendedJsonMode, underlying_type: &Type, value: Bson) -> Result<Value> {
    match value {
        Bson::Null => Ok(Value::Null),
        non_null_value => bson_to_json(mode, underlying_type, non_null_value),
    }
}

// Use custom conversion instead of type in json_formats to get extjson output
fn convert_code(mode: ExtendedJsonMode, v: bson::JavaScriptCodeWithScope) -> Result<Value> {
    Ok(Value::Object(
        [
            ("$code".to_owned(), Value::String(v.code)),
            (
                "$scope".to_owned(),
                mode.into_extjson(Into::<Bson>::into(v.scope)),
            ),
        ]
        .into_iter()
        .collect(),
    ))
}

// We could convert directly from bson::DateTime to OffsetDateTime if the bson feature `time-0_3`
// were set. Unfortunately it is difficult for us to set that feature since we get bson via
// mongodb.
fn convert_date(date: bson::DateTime) -> Result<Value> {
    let system_time = date.to_system_time();
    let offset_date: OffsetDateTime = system_time.into();
    let string = offset_date
        .format(&Iso8601::DEFAULT)
        .map_err(|err| BsonToJsonError::DateConversion(err.to_string()))?;
    Ok(Value::String(string))
}

// We can mix up doubles and 32-bit ints because they both map to JSON numbers, we don't lose
// precision, and the carry approximately the same meaning when converted back to BSON with the
// reversed type.
fn convert_small_number(expected_type: BsonScalarType, value: Bson) -> Result<Value> {
    match value {
        Bson::Double(n) => Ok(Value::Number(
            Number::from_f64(n).ok_or(BsonToJsonError::DoubleConversion(n))?,
        )),
        Bson::Int32(n) => Ok(Value::Number(n.into())),
        _ => Err(BsonToJsonError::TypeMismatch(
            Type::Scalar(MongoScalarType::Bson(expected_type)),
            value,
        )),
    }
}

#[cfg(test)]
mod tests {
    use std::str::FromStr;

    use pretty_assertions::assert_eq;
    use serde_json::json;

    use super::*;

    #[test]
    fn serializes_object_id_to_string() -> anyhow::Result<()> {
        let expected_string = "573a1390f29313caabcd446f";
        let json = bson_to_json(
            ExtendedJsonMode::Canonical,
            &Type::Scalar(MongoScalarType::Bson(BsonScalarType::ObjectId)),
            Bson::ObjectId(FromStr::from_str(expected_string)?),
        )?;
        assert_eq!(json, Value::String(expected_string.to_owned()));
        Ok(())
    }

    #[test]
    fn serializes_document_with_missing_nullable_field() -> anyhow::Result<()> {
        let expected_type = Type::named_object(
            "test_object",
            [(
                "field",
                Type::nullable(Type::Scalar(MongoScalarType::Bson(BsonScalarType::String))),
            )],
        );
        let value = bson::doc! {};
        let actual = bson_to_json(ExtendedJsonMode::Canonical, &expected_type, value.into())?;
        assert_eq!(actual, json!({}));
        Ok(())
    }
}<|MERGE_RESOLUTION|>--- conflicted
+++ resolved
@@ -18,14 +18,10 @@
     #[error("error converting 64-bit floating point number from BSON to JSON: {0}")]
     DoubleConversion(f64),
 
-<<<<<<< HEAD
-    #[error("input object of type {0} is missing a field, \"{1}\"")]
-=======
     #[error("error converting UUID from BSON to JSON: {0}")]
     UuidConversion(#[from] bson::uuid::Error),
 
-    #[error("input object of type {0:?} is missing a field, \"{1}\"")]
->>>>>>> cac4556b
+    #[error("input object of type {0} is missing a field, \"{1}\"")]
     MissingObjectField(Type, String),
 
     #[error("error converting value to JSON: {0}")]
