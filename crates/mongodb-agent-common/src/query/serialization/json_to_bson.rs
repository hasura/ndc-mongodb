use std::{collections::BTreeMap, num::ParseIntError, str::FromStr};

use configuration::MongoScalarType;
use itertools::Itertools as _;
use mongodb::bson::{self, Bson, Decimal128};
use mongodb_support::BsonScalarType;
use serde::de::DeserializeOwned;
use serde_json::Value;
use thiserror::Error;
use time::{format_description::well_known::Iso8601, OffsetDateTime};

use crate::mongo_query_plan::{ObjectType, Type};

use super::{helpers::is_nullable, json_formats};

#[derive(Debug, Error)]
pub enum JsonToBsonError {
    #[error("error converting \"{1}\" to type, \"{0:?}\"")]
    ConversionError(Type, Value),

    #[error("error converting \"{1}\" to type, \"{0:?}\": {2}")]
    ConversionErrorWithContext(Type, Value, #[source] anyhow::Error),

    #[error("error parsing \"{0}\" as a date. Date values should be in ISO 8601 format with a time component, like `2016-01-01T00:00Z`. Underlying error: {1}")]
    DateConversionErrorWithContext(Value, #[source] anyhow::Error),

    #[error("cannot use value, \"{0:?}\", in position of type, \"{1:?}\"")]
    IncompatibleType(Type, Value),

    #[error("input with BSON type {expected_type:?} should be encoded in GraphQL as {expected_backing_type}, but got: {value}")]
    IncompatibleBackingType {
        expected_type: Type,
        expected_backing_type: &'static str,
        value: Value,
    },

    #[error("input object of type \"{0:?}\" is missing a field, \"{1}\"")]
    MissingObjectField(Type, String),

    #[error("inputs of type {0} are not implemented")]
    NotImplemented(BsonScalarType),

    #[error("could not parse 64-bit integer input, {0}: {1}")]
    ParseInt(String, #[source] ParseIntError),

    #[error("error deserializing input: {0}")]
    SerdeError(#[from] serde_json::Error),

    #[error("unknown object type, \"{0}\"")]
    UnknownObjectType(String),
}

type Result<T> = std::result::Result<T, JsonToBsonError>;

/// Converts JSON input to BSON according to an expected BSON type.
///
/// The BSON library already has a `Deserialize` impl that can convert from JSON. But that
/// implementation cannot take advantage of the type information that we have available. Instead it
/// uses Extended JSON which uses tags in JSON data to distinguish BSON types.
pub fn json_to_bson(expected_type: &Type, value: Value) -> Result<Bson> {
    match expected_type {
        Type::Scalar(MongoScalarType::ExtendedJSON) => {
            serde_json::from_value::<Bson>(value).map_err(JsonToBsonError::SerdeError)
        }
        Type::Scalar(MongoScalarType::Bson(t)) => json_to_bson_scalar(*t, value),
        Type::Object(object_type) => convert_object(object_type, value),
        Type::ArrayOf(element_type) => convert_array(element_type, value),
        Type::Nullable(t) => convert_nullable(t, value),
    }
}

/// Works like json_to_bson, but only converts BSON scalar types.
pub fn json_to_bson_scalar(expected_type: BsonScalarType, value: Value) -> Result<Bson> {
    use BsonScalarType as S;
    let result = match expected_type {
        S::Double => Bson::Double(deserialize(expected_type, value)?),
        S::Int => Bson::Int32(deserialize(expected_type, value)?),
        S::Long => convert_long(&from_string(expected_type, value)?)?,
        S::Decimal => Bson::Decimal128(
            Decimal128::from_str(&from_string(expected_type, value.clone())?).map_err(|err| {
                JsonToBsonError::ConversionErrorWithContext(
                    Type::Scalar(MongoScalarType::Bson(expected_type)),
                    value,
                    err.into(),
                )
            })?,
        ),
        S::String => Bson::String(deserialize(expected_type, value)?),
        S::Date => convert_date(&from_string(expected_type, value)?)?,
        S::Timestamp => deserialize::<json_formats::Timestamp>(expected_type, value)?.into(),
        S::BinData => deserialize::<json_formats::BinData>(expected_type, value)?.into(),
        S::UUID => convert_uuid(&from_string(expected_type, value)?)?,
        S::ObjectId => Bson::ObjectId(deserialize(expected_type, value)?),
        S::Bool => match value {
            Value::Bool(b) => Bson::Boolean(b),
            _ => incompatible_scalar_type(S::Bool, value)?,
        },
        S::Null => match value {
            Value::Null => Bson::Null,
            _ => incompatible_scalar_type(S::Null, value)?,
        },
        S::Undefined => match value {
            Value::Null => Bson::Undefined,
            _ => incompatible_scalar_type(S::Undefined, value)?,
        },
<<<<<<< HEAD
        BsonScalarType::Regex => {
            deserialize::<json_formats::Either<json_formats::Regex, String>>(expected_type, value)?
                .into_left()
                .into()
        }
        BsonScalarType::Javascript => Bson::JavaScriptCode(deserialize(expected_type, value)?),
        BsonScalarType::JavascriptWithScope => {
=======
        S::Regex => deserialize::<json_formats::Regex>(expected_type, value)?.into(),
        S::Javascript => Bson::JavaScriptCode(deserialize(expected_type, value)?),
        S::JavascriptWithScope => {
>>>>>>> 8dfdc478
            deserialize::<json_formats::JavaScriptCodeWithScope>(expected_type, value)?.into()
        }
        S::MinKey => Bson::MinKey,
        S::MaxKey => Bson::MaxKey,
        S::Symbol => Bson::Symbol(deserialize(expected_type, value)?),
        // dbPointer is deprecated
        S::DbPointer => Err(JsonToBsonError::NotImplemented(expected_type))?,
    };
    Ok(result)
}

fn convert_array(element_type: &Type, value: Value) -> Result<Bson> {
    let input_elements: Vec<Value> = serde_json::from_value(value)?;
    let bson_array = input_elements
        .into_iter()
        .map(|v| json_to_bson(element_type, v))
        .try_collect()?;
    Ok(Bson::Array(bson_array))
}

fn convert_object(object_type: &ObjectType, value: Value) -> Result<Bson> {
    let input_fields: BTreeMap<String, Value> = serde_json::from_value(value)?;
    let bson_doc: bson::Document = object_type
        .named_fields()
        .filter_map(|(name, field_type)| {
            let field_value_result =
                get_object_field_value(object_type, name, field_type, &input_fields).transpose()?;
            Some((name, field_type, field_value_result))
        })
        .map(|(name, field_type, field_value_result)| {
            Ok((
                name.to_string(),
                json_to_bson(field_type, field_value_result?)?,
            ))
        })
        .try_collect::<_, _, JsonToBsonError>()?;
    Ok(bson_doc.into())
}

// Gets value for the appropriate key from the input object. Returns `Ok(None)` if the value is
// missing, and the field is nullable. Returns `Err` if the value is missing and the field is *not*
// nullable.
fn get_object_field_value(
    object_type: &ObjectType,
    field_name: &ndc_models::FieldName,
    field_type: &Type,
    object: &BTreeMap<String, Value>,
) -> Result<Option<Value>> {
    let value = object.get(field_name.as_str());
    if value.is_none() && is_nullable(field_type) {
        return Ok(None);
    }
    Ok(Some(value.cloned().ok_or_else(|| {
        JsonToBsonError::MissingObjectField(
            Type::Object(object_type.clone()),
            field_name.to_string(),
        )
    })?))
}

fn convert_nullable(underlying_type: &Type, value: Value) -> Result<Bson> {
    match value {
        Value::Null => Ok(Bson::Null),
        non_null_value => json_to_bson(underlying_type, non_null_value),
    }
}

fn convert_date(value: &str) -> Result<Bson> {
    let date = OffsetDateTime::parse(value, &Iso8601::PARSING).map_err(|err| {
        JsonToBsonError::DateConversionErrorWithContext(Value::String(value.to_owned()), err.into())
    })?;
    Ok(Bson::DateTime(bson::DateTime::from_system_time(
        date.into(),
    )))
}

fn convert_long(value: &str) -> Result<Bson> {
    let n: i64 = value
        .parse()
        .map_err(|err| JsonToBsonError::ParseInt(value.to_owned(), err))?;
    Ok(Bson::Int64(n))
}

fn convert_uuid(value: &str) -> Result<Bson> {
    let uuid = bson::Uuid::parse_str(value).map_err(|err| {
        JsonToBsonError::ConversionErrorWithContext(
            Type::Scalar(MongoScalarType::Bson(BsonScalarType::UUID)),
            value.into(),
            err.into(),
        )
    })?;
    Ok(bson::binary::Binary::from_uuid(uuid).into())
}

fn deserialize<T>(expected_type: BsonScalarType, value: Value) -> Result<T>
where
    T: DeserializeOwned,
{
    serde_json::from_value::<T>(value.clone()).map_err(|err| {
        JsonToBsonError::ConversionErrorWithContext(
            Type::Scalar(MongoScalarType::Bson(expected_type)),
            value,
            err.into(),
        )
    })
}

fn from_string(expected_type: BsonScalarType, value: Value) -> Result<String> {
    match value {
        Value::String(s) => Ok(s),
        _ => Err(JsonToBsonError::IncompatibleBackingType {
            expected_type: Type::Scalar(MongoScalarType::Bson(expected_type)),
            expected_backing_type: "String",
            value,
        }),
    }
}

fn incompatible_scalar_type<T>(expected_type: BsonScalarType, value: Value) -> Result<T> {
    Err(JsonToBsonError::IncompatibleType(
        Type::Scalar(MongoScalarType::Bson(expected_type)),
        value,
    ))
}

#[cfg(test)]
mod tests {
    use std::str::FromStr;

    use configuration::MongoScalarType;
    use mongodb::bson::{self, bson, datetime::DateTimeBuilder, Bson};
    use mongodb_support::BsonScalarType;
    use pretty_assertions::assert_eq;
    use serde_json::json;

    use crate::mongo_query_plan::{ObjectType, Type};

    use super::json_to_bson;

    use BsonScalarType as S;

    #[test]
    #[allow(clippy::approx_constant)]
    fn deserializes_specialized_scalar_types() -> anyhow::Result<()> {
        let object_type = ObjectType::new([
            ("double", Type::scalar(S::Double)),
            ("int", Type::scalar(S::Int)),
            ("long", Type::scalar(S::Long)),
            ("decimal", Type::scalar(S::Decimal)),
            ("string", Type::scalar(S::String)),
            ("date", Type::scalar(S::Date)),
            ("timestamp", Type::scalar(S::Timestamp)),
            ("binData", Type::scalar(S::BinData)),
            ("objectId", Type::scalar(S::ObjectId)),
            ("bool", Type::scalar(S::Bool)),
            ("null", Type::scalar(S::Null)),
            ("undefined", Type::scalar(S::Undefined)),
            ("regex", Type::scalar(S::Regex)),
            ("javascript", Type::scalar(S::Javascript)),
            ("javascriptWithScope", Type::scalar(S::JavascriptWithScope)),
            ("minKey", Type::scalar(S::MinKey)),
            ("maxKey", Type::scalar(S::MaxKey)),
            ("symbol", Type::scalar(S::Symbol)),
        ])
        .named("scalar_test");

        let input = json!({
            "double": 3.14159,
            "int": 3,
            "long": "3",
            "decimal": "3.14159",
            "string": "hello",
            "date": "2024-03-22T00:59:01Z",
            "timestamp": { "t": 1565545664, "i": 1 },
            "binData": {
                "base64": "EEEBEIEIERA=",
                "subType": "00"
            },
            "objectId": "e7c8f79873814cbae1f8d84c",
            "bool": true,
            "null": null,
            "undefined": null,
            "regex": { "pattern": "^fo+$", "options": "i" },
            "javascript": "console.log('hello, world!')",
            "javascriptWithScope": {
                "$code": "console.log('hello, ', name)",
                "$scope": { "name": "you!" },
            },
            "minKey": {},
            "maxKey": {},
            "symbol": "a_symbol",
        });

        let expected = bson::doc! {
            "double": Bson::Double(3.14159),
            "int": Bson::Int32(3),
            "long": Bson::Int64(3),
            "decimal": Bson::Decimal128(bson::Decimal128::from_str("3.14159")?),
            "string": Bson::String("hello".to_owned()),
            "date": Bson::DateTime(DateTimeBuilder::default().year(2024).month(3).day(22).hour(0).minute(59).second(1).build()?),
            "timestamp": Bson::Timestamp(bson::Timestamp { time: 1565545664, increment: 1 }),
            "binData": Bson::Binary(bson::Binary {
                bytes: vec![0x10, 0x41, 0x01, 0x10, 0x81, 0x08, 0x11, 0x10],
                subtype: bson::spec::BinarySubtype::Generic,
            }),
            "objectId": Bson::ObjectId(FromStr::from_str("e7c8f79873814cbae1f8d84c")?),
            "bool": Bson::Boolean(true),
            "null": Bson::Null,
            "undefined": Bson::Undefined,
            "regex": Bson::RegularExpression(bson::Regex { pattern: "^fo+$".to_owned(), options: "i".to_owned() }),
            "javascript": Bson::JavaScriptCode("console.log('hello, world!')".to_owned()),
            "javascriptWithScope": Bson::JavaScriptCodeWithScope(bson::JavaScriptCodeWithScope {
                code: "console.log('hello, ', name)".to_owned(),
                scope: bson::doc! { "name": "you!" },
            }),
            "minKey": Bson::MinKey,
            "maxKey": Bson::MaxKey,
            "symbol": Bson::Symbol("a_symbol".to_owned()),
        };

        let actual = json_to_bson(&Type::Object(object_type), input)?;
        assert_eq!(actual, expected.into());
        Ok(())
    }

    #[test]
    fn deserializes_arrays() -> anyhow::Result<()> {
        let input = json!([
            "e7c8f79873814cbae1f8d84c",
            "76a3317b46f1eea7fae4f643",
            "fae1840a2b85872385c67de5",
        ]);
        let expected = Bson::Array(vec![
            Bson::ObjectId(FromStr::from_str("e7c8f79873814cbae1f8d84c")?),
            Bson::ObjectId(FromStr::from_str("76a3317b46f1eea7fae4f643")?),
            Bson::ObjectId(FromStr::from_str("fae1840a2b85872385c67de5")?),
        ]);
        let actual = json_to_bson(
            &Type::ArrayOf(Box::new(Type::Scalar(MongoScalarType::Bson(
                BsonScalarType::ObjectId,
            )))),
            input,
        )?;
        assert_eq!(actual, expected);
        Ok(())
    }

    #[test]
    fn deserializes_nullable_values() -> anyhow::Result<()> {
        let input = json!(["e7c8f79873814cbae1f8d84c", null, "fae1840a2b85872385c67de5",]);
        let expected = Bson::Array(vec![
            Bson::ObjectId(FromStr::from_str("e7c8f79873814cbae1f8d84c")?),
            Bson::Null,
            Bson::ObjectId(FromStr::from_str("fae1840a2b85872385c67de5")?),
        ]);
        let actual = json_to_bson(
            &Type::ArrayOf(Box::new(Type::Nullable(Box::new(Type::Scalar(
                MongoScalarType::Bson(BsonScalarType::ObjectId),
            ))))),
            input,
        )?;
        assert_eq!(actual, expected);
        Ok(())
    }

    #[test]
    fn deserializes_object_with_missing_nullable_field() -> anyhow::Result<()> {
        let expected_type = Type::named_object(
            "test_object",
            [(
                "field",
                Type::nullable(Type::scalar(BsonScalarType::String)),
            )],
        );
        let value = json!({});
        let actual = json_to_bson(&expected_type, value)?;
        assert_eq!(actual, bson!({}));
        Ok(())
    }

    #[test]
    fn converts_string_input_to_date() -> anyhow::Result<()> {
        let input = json!("2016-01-01T00:00Z");
        let actual = json_to_bson(
            &Type::Scalar(MongoScalarType::Bson(BsonScalarType::Date)),
            input,
        )?;
        let expected = Bson::DateTime(bson::DateTime::from_millis(1_451_606_400_000));
        assert_eq!(actual, expected);
        Ok(())
    }
}<|MERGE_RESOLUTION|>--- conflicted
+++ resolved
@@ -103,19 +103,13 @@
             Value::Null => Bson::Undefined,
             _ => incompatible_scalar_type(S::Undefined, value)?,
         },
-<<<<<<< HEAD
-        BsonScalarType::Regex => {
+        S::Regex => {
             deserialize::<json_formats::Either<json_formats::Regex, String>>(expected_type, value)?
                 .into_left()
                 .into()
         }
-        BsonScalarType::Javascript => Bson::JavaScriptCode(deserialize(expected_type, value)?),
-        BsonScalarType::JavascriptWithScope => {
-=======
-        S::Regex => deserialize::<json_formats::Regex>(expected_type, value)?.into(),
         S::Javascript => Bson::JavaScriptCode(deserialize(expected_type, value)?),
         S::JavascriptWithScope => {
->>>>>>> 8dfdc478
             deserialize::<json_formats::JavaScriptCodeWithScope>(expected_type, value)?.into()
         }
         S::MinKey => Bson::MinKey,
