use std::collections::BTreeMap;

use mongodb::bson::{self, doc, Bson};
use tracing::instrument;

use crate::{
    aggregation_function::AggregationFunction,
    interface_types::MongoAgentError,
    mongo_query_plan::{Aggregate, MongoConfiguration, Query, QueryPlan},
    mongodb::{sanitize::get_field, Accumulator, Pipeline, Selection, Stage},
};

use super::{
    constants::{RESULT_FIELD, ROWS_FIELD},
    foreach::pipeline_for_foreach,
    make_selector, make_sort,
    native_query::pipeline_for_native_query,
    query_level::QueryLevel,
    relations::pipeline_for_relations,
};

/// A query that includes aggregates will be run using a $facet pipeline stage, while a query
/// without aggregates will not. The choice affects how result rows are mapped to a QueryResponse.
///
/// If we have aggregate pipelines they should be combined with the fields pipeline (if there is
/// one) in a single facet stage. If we have fields, and no aggregates then the fields pipeline
/// can instead be appended to `pipeline`.
pub fn is_response_faceted(query: &Query) -> bool {
    query.has_aggregates()
}

/// Shared logic to produce a MongoDB aggregation pipeline for a query request.
#[instrument(name = "Build Query Pipeline" skip_all, fields(internal.visibility = "user"))]
pub fn pipeline_for_query_request(
    config: &MongoConfiguration,
    query_plan: &QueryPlan,
) -> Result<Pipeline, MongoAgentError> {
    if let Some(variable_sets) = &query_plan.variables {
        pipeline_for_foreach(variable_sets, config, query_plan)
    } else {
        pipeline_for_non_foreach(config, query_plan, QueryLevel::Top)
    }
}

/// Produces a pipeline for a query request that does not include variable sets, or produces
/// a sub-pipeline to be used inside of a larger pipeline for a query request that does include
/// variable sets.
pub fn pipeline_for_non_foreach(
    config: &MongoConfiguration,
    query_plan: &QueryPlan,
    query_level: QueryLevel,
) -> Result<Pipeline, MongoAgentError> {
    let query = &query_plan.query;
    let Query {
        offset,
        order_by,
        predicate,
        ..
    } = query;
    let mut pipeline = Pipeline::empty();

    // If this is a native query then we start with the native query's pipeline
    pipeline.append(pipeline_for_native_query(config, query_plan)?);

    // Stages common to aggregate and row queries.
    pipeline.append(pipeline_for_relations(config, query_plan)?);

    let match_stage = predicate
        .as_ref()
        .map(make_selector)
        .transpose()?
        .map(Stage::Match);
    let sort_stage: Option<Stage> = order_by
        .iter()
        .map(|o| Ok(Stage::Sort(make_sort(o)?)) as Result<_, MongoAgentError>)
        .next()
        .transpose()?;
    let skip_stage = offset.map(Stage::Skip);

    [match_stage, sort_stage, skip_stage]
        .into_iter()
        .flatten()
        .for_each(|stage| pipeline.push(stage));

    // `diverging_stages` includes either a $facet stage if the query includes aggregates, or the
    // sort and limit stages if we are requesting rows only. In both cases the last stage is
    // a $replaceWith.
    let diverging_stages = if is_response_faceted(query) {
        let (facet_pipelines, select_facet_results) =
            facet_pipelines_for_query(query_plan, query_level)?;
        let aggregation_stages = Stage::Facet(facet_pipelines);
        let replace_with_stage = Stage::ReplaceWith(select_facet_results);
        Pipeline::from_iter([aggregation_stages, replace_with_stage])
    } else {
        pipeline_for_fields_facet(query_plan, query_level)?
    };

    pipeline.append(diverging_stages);
    Ok(pipeline)
}

/// Generate a pipeline to select fields requested by the given query. This is intended to be used
/// within a $facet stage. We assume that the query's `where`, `order_by`, `offset` criteria (which
/// are shared with aggregates) have already been applied, and that we have already joined
/// relations.
pub fn pipeline_for_fields_facet(
    query_plan: &QueryPlan,
    query_level: QueryLevel,
) -> Result<Pipeline, MongoAgentError> {
    let Query {
        limit,
        relationships,
        ..
    } = &query_plan.query;

    let mut selection = Selection::from_query_request(query_plan)?;
    if query_level != QueryLevel::Top {
        // Queries higher up the chain might need to reference relationships from this query. So we
        // forward relationship arrays if this is not the top-level query.
        for relationship_key in relationships.keys() {
            selection
                .0
                .insert(relationship_key.to_owned(), get_field(relationship_key.as_str()));
        }
    }

    let limit_stage = limit.map(Stage::Limit);
    let replace_with_stage: Stage = Stage::ReplaceWith(selection);

    Ok(Pipeline::from_iter(
        [limit_stage, replace_with_stage.into()]
            .into_iter()
            .flatten(),
    ))
}

/// Returns a map of pipelines for evaluating each aggregate independently, paired with
/// a `Selection` that converts results of each pipeline to a format compatible with
/// `QueryResponse`.
fn facet_pipelines_for_query(
    query_plan: &QueryPlan,
    query_level: QueryLevel,
) -> Result<(BTreeMap<String, Pipeline>, Selection), MongoAgentError> {
    let query = &query_plan.query;
    let Query {
        aggregates,
        aggregates_limit,
        fields,
        ..
    } = query;
    let mut facet_pipelines = aggregates
        .iter()
        .flatten()
        .map(|(key, aggregate)| {
            Ok((
                key.to_string(),
                pipeline_for_aggregate(aggregate.clone(), *aggregates_limit)?,
            ))
        })
        .collect::<Result<BTreeMap<_, _>, MongoAgentError>>()?;

    if fields.is_some() {
        let fields_pipeline = pipeline_for_fields_facet(query_plan, query_level)?;
        facet_pipelines.insert(ROWS_FIELD.to_owned(), fields_pipeline);
    }

    // This builds a map that feeds into a `$replaceWith` pipeline stage to build a map of
    // aggregation results.
    let aggregate_selections: bson::Document = aggregates
        .iter()
        .flatten()
        .map(|(key, aggregate)| {
            // The facet result for each aggregate is an array containing a single document which
            // has a field called `result`. This code selects each facet result by name, and pulls
            // out the `result` value.
<<<<<<< HEAD
            (
                // TODO: Is there a way we can prevent potential code injection in the use of `key`
                // here?
                key.to_string(),
                doc! {
                    "$getField": {
                        "field": RESULT_FIELD, // evaluates to the value of this field
                        "input": { "$first": get_field(key.as_str()) }, // field is accessed from this document
                    },
=======
            let value_expr = doc! {
                "$getField": {
                    "field": RESULT_FIELD, // evaluates to the value of this field
                    "input": { "$first": get_field(key) }, // field is accessed from this document
                },
            };

            // Matching SQL semantics, if a **count** aggregation does not match any rows we want
            // to return zero. Other aggregations should return null.
            let value_expr = if is_count(aggregate) {
                doc! {
                    "$ifNull": [value_expr, 0],
>>>>>>> 4beb7dda
                }
            } else {
                value_expr
            };

            (key.clone(), value_expr.into())
        })
        .collect();

    let select_aggregates = if !aggregate_selections.is_empty() {
        Some(("aggregates".to_owned(), aggregate_selections.into()))
    } else {
        None
    };

    let select_rows = match fields {
        Some(_) => Some(("rows".to_owned(), Bson::String(format!("${ROWS_FIELD}")))),
        _ => None,
    };

    let selection = Selection(
        [select_aggregates, select_rows]
            .into_iter()
            .flatten()
            .collect(),
    );

    Ok((facet_pipelines, selection))
}

fn is_count(aggregate: &Aggregate) -> bool {
    match aggregate {
        Aggregate::ColumnCount { .. } => true,
        Aggregate::StarCount { .. } => true,
        Aggregate::SingleColumn { function, .. } => function.is_count(),
    }
}

fn pipeline_for_aggregate(
    aggregate: Aggregate,
    limit: Option<u32>,
) -> Result<Pipeline, MongoAgentError> {
    // Group expressions use a dollar-sign prefix to indicate a reference to a document field.
    // TODO: I don't think we need sanitizing, but I could use a second opinion -Jesse H.
    let field_ref = |column: &str| Bson::String(format!("${column}"));

    let pipeline = match aggregate {
        Aggregate::ColumnCount { column, distinct } if distinct => Pipeline::from_iter(
            [
                Some(Stage::Match(
                    bson::doc! { column.as_str(): { "$exists": true, "$ne": null } },
                )),
                limit.map(Stage::Limit),
                Some(Stage::Group {
                    key_expression: field_ref(column.as_str()),
                    accumulators: [].into(),
                }),
                Some(Stage::Count(RESULT_FIELD.to_string())),
            ]
            .into_iter()
            .flatten(),
        ),

        Aggregate::ColumnCount { column, .. } => Pipeline::from_iter(
            [
                Some(Stage::Match(
                    bson::doc! { column.as_str(): { "$exists": true, "$ne": null } },
                )),
                limit.map(Stage::Limit),
<<<<<<< HEAD
                Some(Stage::Group {
                    key_expression: field_ref(column.as_str()),
                    accumulators: [(RESULT_FIELD.to_string(), Accumulator::Count)].into(),
                }),
                Some(Stage::Group {
                    key_expression: Bson::Null,
                    // Sums field values from the `result` field of the previous stage, and writes
                    // a new field which is also called `result`.
                    accumulators: [(
                        RESULT_FIELD.to_string(),
                        Accumulator::Sum(field_ref(RESULT_FIELD)),
                    )]
                    .into(),
                }),
=======
                Some(Stage::Count(RESULT_FIELD.to_string())),
>>>>>>> 4beb7dda
            ]
            .into_iter()
            .flatten(),
        ),

        Aggregate::SingleColumn {
            column, function, ..
        } => {
            use AggregationFunction::*;

            let accumulator = match function {
                Avg => Accumulator::Avg(field_ref(column.as_str())),
                Count => Accumulator::Count,
                Min => Accumulator::Min(field_ref(column.as_str())),
                Max => Accumulator::Max(field_ref(column.as_str())),
                Sum => Accumulator::Sum(field_ref(column.as_str())),
            };
            Pipeline::from_iter(
                [
                    Some(Stage::Match(
                        bson::doc! { column: { "$exists": true, "$ne": null } },
                    )),
                    limit.map(Stage::Limit),
                    Some(Stage::Group {
                        key_expression: Bson::Null,
                        accumulators: [(RESULT_FIELD.to_string(), accumulator)].into(),
                    }),
                ]
                .into_iter()
                .flatten(),
            )
        }

        Aggregate::StarCount {} => Pipeline::from_iter(
            [
                limit.map(Stage::Limit),
                Some(Stage::Count(RESULT_FIELD.to_string())),
            ]
            .into_iter()
            .flatten(),
        ),
    };
    Ok(pipeline)
}<|MERGE_RESOLUTION|>--- conflicted
+++ resolved
@@ -173,21 +173,10 @@
             // The facet result for each aggregate is an array containing a single document which
             // has a field called `result`. This code selects each facet result by name, and pulls
             // out the `result` value.
-<<<<<<< HEAD
-            (
-                // TODO: Is there a way we can prevent potential code injection in the use of `key`
-                // here?
-                key.to_string(),
-                doc! {
-                    "$getField": {
-                        "field": RESULT_FIELD, // evaluates to the value of this field
-                        "input": { "$first": get_field(key.as_str()) }, // field is accessed from this document
-                    },
-=======
             let value_expr = doc! {
                 "$getField": {
                     "field": RESULT_FIELD, // evaluates to the value of this field
-                    "input": { "$first": get_field(key) }, // field is accessed from this document
+                    "input": { "$first": get_field(key.as_str()) }, // field is accessed from this document
                 },
             };
 
@@ -196,13 +185,12 @@
             let value_expr = if is_count(aggregate) {
                 doc! {
                     "$ifNull": [value_expr, 0],
->>>>>>> 4beb7dda
                 }
             } else {
                 value_expr
             };
 
-            (key.clone(), value_expr.into())
+            (key.to_string(), value_expr.into())
         })
         .collect();
 
@@ -266,24 +254,7 @@
                     bson::doc! { column.as_str(): { "$exists": true, "$ne": null } },
                 )),
                 limit.map(Stage::Limit),
-<<<<<<< HEAD
-                Some(Stage::Group {
-                    key_expression: field_ref(column.as_str()),
-                    accumulators: [(RESULT_FIELD.to_string(), Accumulator::Count)].into(),
-                }),
-                Some(Stage::Group {
-                    key_expression: Bson::Null,
-                    // Sums field values from the `result` field of the previous stage, and writes
-                    // a new field which is also called `result`.
-                    accumulators: [(
-                        RESULT_FIELD.to_string(),
-                        Accumulator::Sum(field_ref(RESULT_FIELD)),
-                    )]
-                    .into(),
-                }),
-=======
                 Some(Stage::Count(RESULT_FIELD.to_string())),
->>>>>>> 4beb7dda
             ]
             .into_iter()
             .flatten(),
