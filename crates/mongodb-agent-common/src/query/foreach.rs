use std::collections::HashMap;

use configuration::native_query::NativeQuery;
use dc_api_types::comparison_column::ColumnSelector;
use dc_api_types::{
    BinaryComparisonOperator, ComparisonColumn, ComparisonValue, Expression, QueryRequest,
    ScalarValue, VariableSet,
};
use mongodb::bson::{doc, Bson};

use super::pipeline::{pipeline_for_non_foreach, ResponseShape};
use crate::mongodb::Selection;
use crate::{
    interface_types::MongoAgentError,
    mongodb::{Pipeline, Stage},
};

const FACET_FIELD: &str = "__FACET__";

/// If running a native v2 query we will get `Expression` values. If the query is translated from
/// v3 we will get variable sets instead.
#[derive(Clone, Debug)]
pub enum ForeachVariant {
    Predicate(Expression),
    VariableSet(VariableSet),
}

/// If the query request represents a "foreach" query then we will need to run multiple variations
/// of the query represented by added predicates and variable sets. This function returns a vec in
/// that case. If the returned map is `None` then the request is not a "foreach" query.
pub fn foreach_variants(query_request: &QueryRequest) -> Option<Vec<ForeachVariant>> {
    if let Some(Some(foreach)) = &query_request.foreach {
        let expressions = foreach
            .iter()
            .map(make_expression)
            .map(ForeachVariant::Predicate)
            .collect();
        Some(expressions)
    } else if let Some(variables) = &query_request.variables {
        let variable_sets = variables
            .iter()
            .cloned()
            .map(ForeachVariant::VariableSet)
            .collect();
        Some(variable_sets)
    } else {
        None
    }
}

/// Produces a complete MongoDB pipeline for a foreach query.
///
/// For symmetry with [`super::execute_query_request::pipeline_for_query`] and
/// [`pipeline_for_non_foreach`] this function returns a pipeline paired with a value that
/// indicates whether the response requires post-processing in the agent.
pub fn pipeline_for_foreach(
    foreach: Vec<ForeachVariant>,
    query_request: &QueryRequest,
    native_queries: &BTreeMap<String, NativeQuery>,
) -> Result<(Pipeline, ResponseShape), MongoAgentError> {
    let pipelines_with_response_shapes: Vec<(String, (Pipeline, ResponseShape))> = foreach
        .into_iter()
        .enumerate()
        .map(|(index, foreach_variant)| {
            let (predicate, variables) = match foreach_variant {
                ForeachVariant::Predicate(expression) => (Some(expression), None),
                ForeachVariant::VariableSet(variables) => (None, Some(variables)),
            };
            let mut q = query_request.clone();

            if let Some(predicate) = predicate {
                q.query.r#where = match q.query.r#where {
                    Some(e_old) => e_old.and(predicate),
                    None => predicate,
                }
                .into();
            }

            let pipeline_with_response_shape =
                pipeline_for_non_foreach(variables.as_ref(), &q, native_queries)?;
            Ok((facet_name(index), pipeline_with_response_shape))
        })
        .collect::<Result<_, MongoAgentError>>()?;

    let selection = Selection(doc! {
        "rows": pipelines_with_response_shapes.iter().map(|(key, (_, response_shape))| doc! {
            "query": match response_shape {
                ResponseShape::ListOfRows => doc! { "rows": format!("${key}") }.into(),
                ResponseShape::SingleObject => Bson::String(format!("${key}")),
            }
        }).collect::<Vec<_>>()
    });

    let queries = pipelines_with_response_shapes
        .into_iter()
        .map(|(key, (pipeline, _))| (key, pipeline))
        .collect();

    Ok((
        Pipeline {
            stages: vec![Stage::Facet(queries), Stage::ReplaceWith(selection)],
        },
        ResponseShape::SingleObject,
    ))
}

/// Fold a 'foreach' HashMap into an Expression.
fn make_expression(column_values: &HashMap<String, ScalarValue>) -> Expression {
    let sub_exps: Vec<Expression> = column_values
        .clone()
        .into_iter()
        .map(
            |(column_name, scalar_value)| Expression::ApplyBinaryComparison {
                column: ComparisonColumn {
                    column_type: scalar_value.value_type.clone(),
                    name: ColumnSelector::new(column_name),
                    path: None,
                },
                operator: BinaryComparisonOperator::Equal,
                value: ComparisonValue::ScalarValueComparison {
                    value: scalar_value.value,
                    value_type: scalar_value.value_type,
                },
            },
        )
        .collect();

    Expression::And {
        expressions: sub_exps,
    }
}

fn facet_name(index: usize) -> String {
    format!("{FACET_FIELD}_{index}")
}

#[cfg(test)]
mod tests {
<<<<<<< HEAD
    use dc_api_types::{QueryRequest, QueryResponse};
    use mongodb::bson::bson;
=======
    use dc_api_types::{
        BinaryComparisonOperator, ComparisonColumn, Field, Query, QueryRequest, QueryResponse,
    };
    use mongodb::{
        bson::{doc, from_document},
        options::AggregateOptions,
    };
>>>>>>> 58b90ca5
    use pretty_assertions::assert_eq;
    use serde_json::{from_value, json};

    use crate::{
        mongodb::test_helpers::mock_result_for_pipeline,
        query::execute_query_request::execute_query_request,
    };

    #[tokio::test]
    async fn executes_foreach_with_fields() -> Result<(), anyhow::Error> {
        let query_request: QueryRequest = from_value(json!({
            "query": {
                "fields": {
                  "albumId": {
                    "type": "column",
                    "column": "albumId",
                    "column_type": "number"
                  },
                  "title": {
                    "type": "column",
                    "column": "title",
                    "column_type": "string"
                  }
                }
            },
            "target": {"name": ["tracks"], "type": "table"},
            "relationships": [],
            "foreach": [
                { "artistId": {"value": 1, "value_type": "int"} },
                { "artistId": {"value": 2, "value_type": "int"} }
            ]
        }))?;

        let expected_pipeline = bson!([
            {
                "$facet": {
                    "__FACET___0": [
                        { "$match": { "$and": [{ "artistId": {"$eq":1 }}]}},
                        { "$replaceWith": {
                            "albumId": { "$ifNull": ["$albumId", null] },
                            "title": { "$ifNull": ["$title", null] }
                        } },
                    ],
                    "__FACET___1": [
                        { "$match": { "$and": [{ "artistId": {"$eq":2}}]}},
                        { "$replaceWith": {
                            "albumId": { "$ifNull": ["$albumId", null] },
                            "title": { "$ifNull": ["$title", null] }
                        } },
                    ]
                },
            },
            {
                "$replaceWith": {
                    "rows": [
                        { "query": { "rows": "$__FACET___0" } },
                        { "query": { "rows": "$__FACET___1" } },
                    ]
                },
            }
        ]);

        let expected_response: QueryResponse = from_value(json! ({
            "rows": [
                {
                    "query": {
                        "rows": [
                            { "albumId": 1, "title": "For Those About To Rock We Salute You" },
                            { "albumId": 4, "title": "Let There Be Rock" }
                        ]
                    }
                },
                {
                    "query": {
                        "rows": [
                            { "albumId": 2, "title": "Balls to the Wall" },
                            { "albumId": 3, "title": "Restless and Wild" }
                        ]
                    }
                }
            ]
        }))?;

        let db = mock_result_for_pipeline(
            "tracks",
            expected_pipeline,
            bson!([{
                "rows": [
                    {
                        "query": {
                            "rows": [
                                { "albumId": 1, "title": "For Those About To Rock We Salute You" },
                                { "albumId": 4, "title": "Let There Be Rock" }
                            ]
                        }
                    },
                    {
                        "query": {
                            "rows": [
                                { "albumId": 2, "title": "Balls to the Wall" },
                                { "albumId": 3, "title": "Restless and Wild" }
                            ]
                        }
                    }
                ],
            }]),
        );

<<<<<<< HEAD
        let result = execute_query_request(db, query_request, &Default::default())
            .await?
            .into_value()?;
=======
        let result = execute_query_request(&collection, query_request).await?;
>>>>>>> 58b90ca5
        assert_eq!(expected_response, result);

        Ok(())
    }

    #[tokio::test]
    async fn executes_foreach_with_aggregates() -> Result<(), anyhow::Error> {
        let query_request: QueryRequest = from_value(json!({
            "query": {
                "aggregates": {
                   "count": { "type": "star_count" },
                },
                "fields": {
                  "albumId": {
                    "type": "column",
                    "column": "albumId",
                    "column_type": "number"
                  },
                  "title": {
                    "type": "column",
                    "column": "title",
                    "column_type": "string"
                  }
                }
            },
            "target": {"name": ["tracks"], "type": "table"},
            "relationships": [],
            "foreach": [
                { "artistId": {"value": 1, "value_type": "int"} },
                { "artistId": {"value": 2, "value_type": "int"} }
            ]
        }))?;

        let expected_pipeline = bson!([
            {
                "$facet": {
                    "__FACET___0": [
                        { "$match": { "$and": [{ "artistId": {"$eq": 1 }}]}},
                        { "$facet": {
                            "__ROWS__": [{ "$replaceWith": {
                                "albumId": { "$ifNull": ["$albumId", null] },
                                "title": { "$ifNull": ["$title", null] }
                            }}],
                            "count": [{ "$count": "result" }],
                        } },
                        { "$replaceWith": {
                            "aggregates": {
                                "count": { "$getField": {
                                    "field": "result",
                                    "input": { "$first": { "$getField": { "$literal": "count" } } }
                                } },
                            },
                            "rows": "$__ROWS__",
                        } },
                    ],
                    "__FACET___1": [
                        { "$match": { "$and": [{ "artistId": {"$eq": 2 }}]}},
                        { "$facet": {
                            "__ROWS__": [{ "$replaceWith": {
                                "albumId": { "$ifNull": ["$albumId", null] },
                                "title": { "$ifNull": ["$title", null] }
                            }}],
                            "count": [{ "$count": "result" }],
                        } },
                        { "$replaceWith": {
                            "aggregates": {
                                "count": { "$getField": {
                                    "field": "result",
                                    "input": { "$first": { "$getField": { "$literal": "count" } } }
                                } },
                            },
                            "rows": "$__ROWS__",
                        } },
                    ]
                },
            },
            {
                "$replaceWith": {
                    "rows": [
                        { "query": "$__FACET___0" },
                        { "query": "$__FACET___1" },
                    ]
                },
            }
        ]);

        let expected_response: QueryResponse = from_value(json! ({
            "rows": [
                {
                    "query": {
                        "aggregates": {
                            "count": 2,
                        },
                        "rows": [
                            { "albumId": 1, "title": "For Those About To Rock We Salute You" },
                            { "albumId": 4, "title": "Let There Be Rock" }
                        ]
                    }
                },
                {
                    "query": {
                        "aggregates": {
                            "count": 2,
                        },
                        "rows": [
                            { "albumId": 2, "title": "Balls to the Wall" },
                            { "albumId": 3, "title": "Restless and Wild" }
                        ]
                    }
                }
            ]
        }))?;

<<<<<<< HEAD
        let db = mock_result_for_pipeline(
            "tracks",
            expected_pipeline,
            bson!([{
                "rows": [
                    {
                        "query": {
                            "aggregates": {
                                "count": 2,
                            },
                            "rows": [
                                { "albumId": 1, "title": "For Those About To Rock We Salute You" },
                                { "albumId": 4, "title": "Let There Be Rock" }
                            ]
=======
        let mut collection = MockCollectionTrait::new();
        collection
            .expect_aggregate()
            .returning(move |pipeline, _: Option<AggregateOptions>| {
                assert_eq!(expected_pipeline, to_value(pipeline).unwrap());
                Ok(mock_stream(vec![Ok(from_document(doc! {
                    "rows": [
                        {
                            "query": {
                                "aggregates": {
                                    "count": 2,
                                },
                                "rows": [
                                    { "albumId": 1, "title": "For Those About To Rock We Salute You" },
                                    { "albumId": 4, "title": "Let There Be Rock" }
                                ]
                            }
                        },
                        {
                            "query": {
                                "aggregates": {
                                    "count": 2,
                                },
                                "rows": [
                                    { "albumId": 2, "title": "Balls to the Wall" },
                                    { "albumId": 3, "title": "Restless and Wild" }
                                ]
                            }
>>>>>>> 58b90ca5
                        }
                    },
                    {
                        "query": {
                            "aggregates": {
                                "count": 2,
                            },
                            "rows": [
                                { "albumId": 2, "title": "Balls to the Wall" },
                                { "albumId": 3, "title": "Restless and Wild" }
                            ]
                        }
                    }
                ],
            }]),
        );

<<<<<<< HEAD
        let result = execute_query_request(db, query_request, &Default::default())
            .await?
            .into_value()?;
=======
        let result = execute_query_request(&collection, query_request).await?;
        assert_eq!(expected_response, result);

        Ok(())
    }

    #[tokio::test]
    async fn executes_foreach_with_variables() -> Result<(), anyhow::Error> {
        let query_request = QueryRequest {
            foreach: None,
            variables: Some(
                (1..=12)
                    .map(|artist_id| [("artistId".to_owned(), json!(artist_id))].into())
                    .collect(),
            ),
            target: dc_api_types::Target::TTable {
                name: vec!["tracks".to_owned()],
            },
            relationships: Default::default(),
            query: Box::new(Query {
                r#where: Some(dc_api_types::Expression::ApplyBinaryComparison {
                    column: ComparisonColumn::new(
                        "int".to_owned(),
                        dc_api_types::ColumnSelector::Column("artistId".to_owned()),
                    ),
                    operator: BinaryComparisonOperator::Equal,
                    value: dc_api_types::ComparisonValue::Variable {
                        name: "artistId".to_owned(),
                    },
                }),
                fields: Some(Some(
                    [
                        (
                            "albumId".to_owned(),
                            Field::Column {
                                column: "albumId".to_owned(),
                                column_type: "int".to_owned(),
                            },
                        ),
                        (
                            "title".to_owned(),
                            Field::Column {
                                column: "title".to_owned(),
                                column_type: "string".to_owned(),
                            },
                        ),
                    ]
                    .into(),
                )),
                aggregates: None,
                aggregates_limit: None,
                limit: None,
                offset: None,
                order_by: None,
            }),
        };

        fn facet(artist_id: i32) -> serde_json::Value {
            json!([
                { "$match": { "artistId": {"$eq": artist_id } } },
                { "$replaceWith": {
                    "albumId": { "$ifNull": ["$albumId", null] },
                    "title": { "$ifNull": ["$title", null] }
                } },
            ])
        }

        let expected_pipeline = json!([
            {
                "$facet": {
                    "__FACET___0": facet(1),
                    "__FACET___1": facet(2),
                    "__FACET___2": facet(3),
                    "__FACET___3": facet(4),
                    "__FACET___4": facet(5),
                    "__FACET___5": facet(6),
                    "__FACET___6": facet(7),
                    "__FACET___7": facet(8),
                    "__FACET___8": facet(9),
                    "__FACET___9": facet(10),
                    "__FACET___10": facet(11),
                    "__FACET___11": facet(12),
                },
            },
            {
                "$replaceWith": {
                    "rows": [
                        { "query": { "rows": "$__FACET___0" } },
                        { "query": { "rows": "$__FACET___1" } },
                        { "query": { "rows": "$__FACET___2" } },
                        { "query": { "rows": "$__FACET___3" } },
                        { "query": { "rows": "$__FACET___4" } },
                        { "query": { "rows": "$__FACET___5" } },
                        { "query": { "rows": "$__FACET___6" } },
                        { "query": { "rows": "$__FACET___7" } },
                        { "query": { "rows": "$__FACET___8" } },
                        { "query": { "rows": "$__FACET___9" } },
                        { "query": { "rows": "$__FACET___10" } },
                        { "query": { "rows": "$__FACET___11" } },
                    ]
                },
            }
        ]);

        let expected_response: QueryResponse = from_value(json! ({
            "rows": [
                {
                    "query": {
                        "rows": [
                            { "albumId": 1, "title": "For Those About To Rock We Salute You" },
                            { "albumId": 4, "title": "Let There Be Rock" }
                        ]
                    }
                },
                { "query": { "rows": [] } },
                {
                    "query": {
                        "rows": [
                            { "albumId": 2, "title": "Balls to the Wall" },
                            { "albumId": 3, "title": "Restless and Wild" }
                        ]
                    }
                },
                { "query": { "rows": [] } },
                { "query": { "rows": [] } },
                { "query": { "rows": [] } },
                { "query": { "rows": [] } },
                { "query": { "rows": [] } },
                { "query": { "rows": [] } },
                { "query": { "rows": [] } },
                { "query": { "rows": [] } },
            ]
        }))?;

        let mut collection = MockCollectionTrait::new();
        collection
            .expect_aggregate()
            .returning(move |pipeline, _: Option<AggregateOptions>| {
                assert_eq!(expected_pipeline, to_value(pipeline).unwrap());
                Ok(mock_stream(vec![Ok(from_document(doc! {
                    "rows": [
                        {
                            "query": {
                                "rows": [
                                    { "albumId": 1, "title": "For Those About To Rock We Salute You" },
                                    { "albumId": 4, "title": "Let There Be Rock" }
                                ]
                            }
                        },
                        {
                            "query": {
                                "rows": []
                            }
                        },
                        {
                            "query": {
                                "rows": [
                                    { "albumId": 2, "title": "Balls to the Wall" },
                                    { "albumId": 3, "title": "Restless and Wild" }
                                ]
                            }
                        },
                        { "query": { "rows": [] } },
                        { "query": { "rows": [] } },
                        { "query": { "rows": [] } },
                        { "query": { "rows": [] } },
                        { "query": { "rows": [] } },
                        { "query": { "rows": [] } },
                        { "query": { "rows": [] } },
                        { "query": { "rows": [] } },
                    ],
                })?)]))
            });

        let result = execute_query_request(&collection, query_request).await?;
>>>>>>> 58b90ca5
        assert_eq!(expected_response, result);

        Ok(())
    }
}<|MERGE_RESOLUTION|>--- conflicted
+++ resolved
@@ -1,4 +1,4 @@
-use std::collections::HashMap;
+use std::collections::{BTreeMap, HashMap};
 
 use configuration::native_query::NativeQuery;
 use dc_api_types::comparison_column::ColumnSelector;
@@ -136,18 +136,10 @@
 
 #[cfg(test)]
 mod tests {
-<<<<<<< HEAD
-    use dc_api_types::{QueryRequest, QueryResponse};
-    use mongodb::bson::bson;
-=======
     use dc_api_types::{
         BinaryComparisonOperator, ComparisonColumn, Field, Query, QueryRequest, QueryResponse,
     };
-    use mongodb::{
-        bson::{doc, from_document},
-        options::AggregateOptions,
-    };
->>>>>>> 58b90ca5
+    use mongodb::bson::{bson, Bson};
     use pretty_assertions::assert_eq;
     use serde_json::{from_value, json};
 
@@ -256,13 +248,7 @@
             }]),
         );
 
-<<<<<<< HEAD
-        let result = execute_query_request(db, query_request, &Default::default())
-            .await?
-            .into_value()?;
-=======
-        let result = execute_query_request(&collection, query_request).await?;
->>>>>>> 58b90ca5
+        let result = execute_query_request(db, query_request, &Default::default()).await?;
         assert_eq!(expected_response, result);
 
         Ok(())
@@ -376,7 +362,6 @@
             ]
         }))?;
 
-<<<<<<< HEAD
         let db = mock_result_for_pipeline(
             "tracks",
             expected_pipeline,
@@ -391,36 +376,6 @@
                                 { "albumId": 1, "title": "For Those About To Rock We Salute You" },
                                 { "albumId": 4, "title": "Let There Be Rock" }
                             ]
-=======
-        let mut collection = MockCollectionTrait::new();
-        collection
-            .expect_aggregate()
-            .returning(move |pipeline, _: Option<AggregateOptions>| {
-                assert_eq!(expected_pipeline, to_value(pipeline).unwrap());
-                Ok(mock_stream(vec![Ok(from_document(doc! {
-                    "rows": [
-                        {
-                            "query": {
-                                "aggregates": {
-                                    "count": 2,
-                                },
-                                "rows": [
-                                    { "albumId": 1, "title": "For Those About To Rock We Salute You" },
-                                    { "albumId": 4, "title": "Let There Be Rock" }
-                                ]
-                            }
-                        },
-                        {
-                            "query": {
-                                "aggregates": {
-                                    "count": 2,
-                                },
-                                "rows": [
-                                    { "albumId": 2, "title": "Balls to the Wall" },
-                                    { "albumId": 3, "title": "Restless and Wild" }
-                                ]
-                            }
->>>>>>> 58b90ca5
                         }
                     },
                     {
@@ -434,16 +389,11 @@
                             ]
                         }
                     }
-                ],
+                ]
             }]),
         );
 
-<<<<<<< HEAD
-        let result = execute_query_request(db, query_request, &Default::default())
-            .await?
-            .into_value()?;
-=======
-        let result = execute_query_request(&collection, query_request).await?;
+        let result = execute_query_request(db, query_request, &Default::default()).await?;
         assert_eq!(expected_response, result);
 
         Ok(())
@@ -500,8 +450,8 @@
             }),
         };
 
-        fn facet(artist_id: i32) -> serde_json::Value {
-            json!([
+        fn facet(artist_id: i32) -> Bson {
+            bson!([
                 { "$match": { "artistId": {"$eq": artist_id } } },
                 { "$replaceWith": {
                     "albumId": { "$ifNull": ["$albumId", null] },
@@ -510,7 +460,7 @@
             ])
         }
 
-        let expected_pipeline = json!([
+        let expected_pipeline = bson!([
             {
                 "$facet": {
                     "__FACET___0": facet(1),
@@ -577,48 +527,45 @@
             ]
         }))?;
 
-        let mut collection = MockCollectionTrait::new();
-        collection
-            .expect_aggregate()
-            .returning(move |pipeline, _: Option<AggregateOptions>| {
-                assert_eq!(expected_pipeline, to_value(pipeline).unwrap());
-                Ok(mock_stream(vec![Ok(from_document(doc! {
-                    "rows": [
-                        {
-                            "query": {
-                                "rows": [
-                                    { "albumId": 1, "title": "For Those About To Rock We Salute You" },
-                                    { "albumId": 4, "title": "Let There Be Rock" }
-                                ]
-                            }
-                        },
-                        {
-                            "query": {
-                                "rows": []
-                            }
-                        },
-                        {
-                            "query": {
-                                "rows": [
-                                    { "albumId": 2, "title": "Balls to the Wall" },
-                                    { "albumId": 3, "title": "Restless and Wild" }
-                                ]
-                            }
-                        },
-                        { "query": { "rows": [] } },
-                        { "query": { "rows": [] } },
-                        { "query": { "rows": [] } },
-                        { "query": { "rows": [] } },
-                        { "query": { "rows": [] } },
-                        { "query": { "rows": [] } },
-                        { "query": { "rows": [] } },
-                        { "query": { "rows": [] } },
-                    ],
-                })?)]))
-            });
-
-        let result = execute_query_request(&collection, query_request).await?;
->>>>>>> 58b90ca5
+        let db = mock_result_for_pipeline(
+            "tracks",
+            expected_pipeline,
+            bson!([{
+                "rows": [
+                    {
+                        "query": {
+                            "rows": [
+                                { "albumId": 1, "title": "For Those About To Rock We Salute You" },
+                                { "albumId": 4, "title": "Let There Be Rock" }
+                            ]
+                        }
+                    },
+                    {
+                        "query": {
+                            "rows": []
+                        }
+                    },
+                    {
+                        "query": {
+                            "rows": [
+                                { "albumId": 2, "title": "Balls to the Wall" },
+                                { "albumId": 3, "title": "Restless and Wild" }
+                            ]
+                        }
+                    },
+                    { "query": { "rows": [] } },
+                    { "query": { "rows": [] } },
+                    { "query": { "rows": [] } },
+                    { "query": { "rows": [] } },
+                    { "query": { "rows": [] } },
+                    { "query": { "rows": [] } },
+                    { "query": { "rows": [] } },
+                    { "query": { "rows": [] } },
+                ],
+            }]),
+        );
+
+        let result = execute_query_request(db, query_request, &Default::default()).await?;
         assert_eq!(expected_response, result);
 
         Ok(())
