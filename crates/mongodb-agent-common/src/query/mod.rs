--- conflicted
+++ resolved
@@ -10,13 +10,7 @@
 mod relations;
 pub mod serialization;
 
-<<<<<<< HEAD
-use dc_api::JsonResponse;
 use dc_api_types::{QueryRequest, QueryResponse};
-=======
-use dc_api_types::{QueryRequest, QueryResponse, Target};
-use mongodb::bson::Document;
->>>>>>> 58b90ca5
 
 use self::execute_query_request::execute_query_request;
 pub use self::{
@@ -30,12 +24,7 @@
 pub async fn handle_query_request(
     config: &MongoConfig,
     query_request: QueryRequest,
-<<<<<<< HEAD
-) -> Result<JsonResponse<QueryResponse>, MongoAgentError> {
-    tracing::warn!(?config, query_request = %serde_json::to_string(&query_request).unwrap(), "executing query");
-=======
 ) -> Result<QueryResponse, MongoAgentError> {
->>>>>>> 58b90ca5
     let database = config.client.database(&config.database);
     // This function delegates to another function which gives is a point to inject a mock database
     // implementation for testing.
@@ -44,21 +33,13 @@
 
 #[cfg(test)]
 mod tests {
-<<<<<<< HEAD
-    use dc_api_types::{QueryRequest, QueryResponse};
+    use dc_api_types::{QueryRequest, QueryResponse, RowSet};
     use mongodb::bson::{self, bson};
-=======
-    use dc_api_types::{QueryRequest, QueryResponse, RowSet};
-    use mongodb::{
-        bson::{self, bson, doc, from_document, to_bson},
-        options::AggregateOptions,
-    };
->>>>>>> 58b90ca5
     use pretty_assertions::assert_eq;
     use serde_json::{from_value, json};
 
     use super::execute_query_request;
-    use crate::mongodb::test_helpers::mock_result_for_pipeline;
+    use crate::mongodb::test_helpers::{mock_result, mock_result_for_pipeline};
 
     #[tokio::test]
     async fn executes_query() -> Result<(), anyhow::Error> {
@@ -99,13 +80,7 @@
             ]),
         );
 
-<<<<<<< HEAD
-        let result = execute_query_request(db, query_request, &Default::default())
-            .await?
-            .into_value()?;
-=======
-        let result = execute_query_request(&collection, query_request).await?;
->>>>>>> 58b90ca5
+        let result = execute_query_request(db, query_request, &Default::default()).await?;
         assert_eq!(expected_response, result);
         Ok(())
     }
@@ -180,13 +155,7 @@
             }]),
         );
 
-<<<<<<< HEAD
-        let result = execute_query_request(db, query_request, &Default::default())
-            .await?
-            .into_value()?;
-=======
-        let result = execute_query_request(&collection, query_request).await?;
->>>>>>> 58b90ca5
+        let result = execute_query_request(db, query_request, &Default::default()).await?;
         assert_eq!(expected_response, result);
         Ok(())
     }
@@ -267,13 +236,7 @@
             }]),
         );
 
-<<<<<<< HEAD
-        let result = execute_query_request(db, query_request, &Default::default())
-            .await?
-            .into_value()?;
-=======
-        let result = execute_query_request(&collection, query_request).await?;
->>>>>>> 58b90ca5
+        let result = execute_query_request(db, query_request, &Default::default()).await?;
         assert_eq!(expected_response, result);
         Ok(())
     }
@@ -331,12 +294,7 @@
             }]),
         );
 
-<<<<<<< HEAD
-        let result = execute_query_request(db, query_request, &Default::default())
-            .await?
-            .into_value()?;
-=======
-        let result = execute_query_request(&collection, query_request).await?;
+        let result = execute_query_request(db, query_request, &Default::default()).await?;
         assert_eq!(expected_response, result);
         Ok(())
     }
@@ -355,13 +313,9 @@
 
         let expected_response = QueryResponse::Single(RowSet::Rows { rows: vec![] });
 
-        let mut collection = MockCollectionTrait::new();
-        collection
-            .expect_aggregate()
-            .returning(move |_pipeline, _: Option<AggregateOptions>| Ok(mock_stream(vec![])));
-
-        let result = execute_query_request(&collection, query_request).await?;
->>>>>>> 58b90ca5
+        let db = mock_result("comments", bson!([]));
+
+        let result = execute_query_request(db, query_request, &Default::default()).await?;
         assert_eq!(expected_response, result);
         Ok(())
     }
