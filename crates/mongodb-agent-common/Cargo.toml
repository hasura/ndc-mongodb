--- conflicted
+++ resolved
@@ -13,16 +13,8 @@
 anyhow = "1.0.71"
 async-trait = "^0.1"
 axum = { version = "0.6", features = ["headers"] }
-<<<<<<< HEAD
-bytes = "1"
+bytes = "^1"
 enum-iterator = "^2.0.0"
-=======
-bytes = "^1"
-configuration = { path = "../configuration" }
-dc-api = { path = "../dc-api" }
-dc-api-types = { path = "../dc-api-types" }
-enum-iterator = "1.4.1"
->>>>>>> fcc43228
 futures = "0.3.28"
 futures-util = "0.3.28"
 http = "^0.2"
