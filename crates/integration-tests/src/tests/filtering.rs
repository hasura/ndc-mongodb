--- conflicted
+++ resolved
@@ -66,29 +66,6 @@
     Ok(())
 }
 
-<<<<<<< HEAD
-// This doesn't seem to work anymore in the latest engine version
-// #[tokio::test]
-// async fn filters_by_comparisons_on_elements_of_array_of_scalars() -> anyhow::Result<()> {
-//     assert_yaml_snapshot!(
-//         graphql_query(
-//             r#"
-//             query MyQuery {
-//               movies(where: { cast: { _eq: "Albert Austin" } }) {
-//                 title
-//                 cast
-//               }
-//             }
-//             "#
-//         )
-//         .run()
-//         .await?
-//     );
-//     Ok(())
-// }
-
-=======
->>>>>>> 2d941a5e
 #[tokio::test]
 async fn filters_by_comparisons_on_elements_of_array_of_scalars_against_variable(
 ) -> anyhow::Result<()> {
