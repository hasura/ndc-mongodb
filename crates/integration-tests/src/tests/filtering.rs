--- conflicted
+++ resolved
@@ -1,11 +1,7 @@
 use insta::assert_yaml_snapshot;
-<<<<<<< HEAD
 use ndc_test_helpers::{
     array_contains, binop, field, is_empty, query, query_request, target, value, variable,
 };
-=======
-use ndc_test_helpers::{binop, field, query, query_request, target, value, variable};
->>>>>>> 8dfdc478
 
 use crate::{connector::Connector, graphql_query, run_connector_query};
 
@@ -92,7 +88,6 @@
 }
 
 #[tokio::test]
-<<<<<<< HEAD
 async fn filters_by_array_comparison_contains() -> anyhow::Result<()> {
     assert_yaml_snapshot!(
         run_connector_query(
@@ -118,7 +113,14 @@
                     .predicate(is_empty(target!("writers")))
                     .fields([field!("writers")])
                     .limit(1),
-=======
+            )
+        )
+        .await?
+    );
+    Ok(())
+}
+
+#[tokio::test]
 async fn filters_by_uuid() -> anyhow::Result<()> {
     assert_yaml_snapshot!(
         run_connector_query(
@@ -131,7 +133,6 @@
                         value!("40a693d0-c00a-425d-af5c-535e37fdfe9c")
                     ))
                     .fields([field!("name"), field!("uuid"), field!("uuid_as_string")]),
->>>>>>> 8dfdc478
             )
         )
         .await?
