--- conflicted
+++ resolved
@@ -5,14 +5,10 @@
     Database,
 };
 use mongodb_agent_common::{
-<<<<<<< HEAD
     mongo_query_plan::MongoConfiguration,
     procedure::Procedure,
     query::{response::type_for_nested_field, serialization::bson_to_json},
     state::ConnectorState,
-=======
-    mutation::Mutation, query::serialization::bson_to_json, state::ConnectorState,
->>>>>>> 6e842c30
 };
 use ndc_query_plan::type_annotated_nested_field;
 use ndc_sdk::{
@@ -31,7 +27,6 @@
 ) -> Result<JsonResponse<MutationResponse>, MutationError> {
     tracing::debug!(?config, mutation_request = %serde_json::to_string(&mutation_request).unwrap(), "executing mutation");
     let database = state.database();
-<<<<<<< HEAD
     let jobs = look_up_procedures(config, &mutation_request)?;
     let operation_results = try_join_all(jobs.into_iter().map(|(procedure, requested_fields)| {
         execute_procedure(
@@ -39,15 +34,6 @@
             &mutation_request,
             database.clone(),
             procedure,
-=======
-    let jobs = look_up_mutations(config, &mutation_request)?;
-    let operation_results = try_join_all(jobs.into_iter().map(|(mutation, requested_fields)| {
-        execute_mutation(
-            &query_context,
-            database.clone(),
-            &mutation_request.collection_relationships,
-            mutation,
->>>>>>> 6e842c30
             requested_fields,
         )
     }))
@@ -55,20 +41,13 @@
     Ok(JsonResponse::Value(MutationResponse { operation_results }))
 }
 
-<<<<<<< HEAD
 /// Looks up procedures according to the names given in the mutation request, and pairs them with
 /// arguments and requested fields. Returns an error if any procedures cannot be found.
 fn look_up_procedures<'a, 'b>(
     config: &'a MongoConfiguration,
-=======
-/// Looks up mutations according to the names given in the mutation request, and pairs them with
-/// arguments and requested fields. Returns an error if any mutations cannot be found.
-fn look_up_mutations<'a, 'b>(
-    config: &'a Configuration,
->>>>>>> 6e842c30
     mutation_request: &'b MutationRequest,
-) -> Result<Vec<(Mutation<'a>, Option<&'b NestedField>)>, MutationError> {
-    let (mutations, not_found): (Vec<_>, Vec<String>) = mutation_request
+) -> Result<Vec<(Procedure<'a>, Option<&'b NestedField>)>, MutationError> {
+    let (procedures, not_found): (Vec<_>, Vec<String>) = mutation_request
         .operations
         .iter()
         .map(|operation| match operation {
@@ -77,17 +56,11 @@
                 arguments,
                 fields,
             } => {
-<<<<<<< HEAD
-                let native_procedure = config.native_procedures().get(name);
-                let procedure = native_procedure.ok_or(name).map(|native_procedure| {
-                    Procedure::from_native_procedure(native_procedure, arguments.clone())
-=======
-                let native_mutation = config.native_mutations.get(name);
-                let mutation = native_mutation.ok_or(name).map(|native_mutation| {
-                    Mutation::from_native_mutation(native_mutation, arguments.clone())
->>>>>>> 6e842c30
+                let native_mutation = config.native_mutations().get(name);
+                let procedure = native_mutation.ok_or(name).map(|native_mutation| {
+                    Procedure::from_native_mutation(native_mutation, arguments.clone())
                 })?;
-                Ok((mutation, fields.as_ref()))
+                Ok((procedure, fields.as_ref()))
             }
         })
         .partition_result();
@@ -99,10 +72,9 @@
         )));
     }
 
-    Ok(mutations)
+    Ok(procedures)
 }
 
-<<<<<<< HEAD
 async fn execute_procedure(
     config: &MongoConfiguration,
     mutation_request: &MutationRequest,
@@ -112,17 +84,6 @@
 ) -> Result<MutationOperationResults, MutationError> {
     let (result, result_type) = procedure
         .execute(database.clone())
-=======
-async fn execute_mutation(
-    query_context: &QueryContext<'_>,
-    database: Database,
-    relationships: &BTreeMap<String, Relationship>,
-    mutation: Mutation<'_>,
-    requested_fields: Option<&NestedField>,
-) -> Result<MutationOperationResults, MutationError> {
-    let (result, result_type) = mutation
-        .execute(&query_context.object_types, database.clone())
->>>>>>> 6e842c30
         .await
         .map_err(|err| MutationError::UnprocessableContent(err.to_string()))?;
 
