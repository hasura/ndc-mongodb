use std::path::Path;

use anyhow::anyhow;
use async_trait::async_trait;
use configuration::Configuration;
use mongodb_agent_common::{
    explain::explain_query, health::check_health, interface_types::MongoConfig,
    query::handle_query_request,
};
use ndc_sdk::{
    connector::{
        Connector, ConnectorSetup, ExplainError, FetchMetricsError, HealthError, InitializationError, MutationError, ParseError, QueryError, SchemaError
    },
    json_response::JsonResponse,
    models::{
        CapabilitiesResponse, ExplainResponse, MutationRequest, MutationResponse, QueryRequest,
        QueryResponse, SchemaResponse,
    },
};
use tracing::instrument;

use crate::{
    api_type_conversions::{
        v2_to_v3_explain_response, v2_to_v3_query_response, v3_to_v2_query_request, QueryContext,
    },
    error_mapping::{mongo_agent_error_to_explain_error, mongo_agent_error_to_query_error}, schema,
};
use crate::{capabilities::mongo_capabilities_response, mutation::handle_mutation_request};

#[derive(Clone, Default)]
pub struct MongoConnector;

#[async_trait]
<<<<<<< HEAD
#[allow(clippy::blocks_in_conditions)]
impl Connector for MongoConnector {
    type Configuration = Configuration;
    type State = MongoConfig;
=======
impl ConnectorSetup for MongoConnector {
    type Connector = MongoConnector;
>>>>>>> 7d947d5d

    #[instrument(err, skip_all)]
    async fn parse_configuration(
        &self,
        configuration_dir: impl AsRef<Path> + Send,
    ) -> Result<Configuration, ParseError> {
        let configuration = Configuration::parse_configuration(configuration_dir)
            .await
            .map_err(|err| ParseError::Other(err.into()))?;
        Ok(configuration)
    }

    /// Reads database connection URI from environment variable
    #[instrument(err, skip_all)]
    // `instrument` automatically emits traces when this function returns.
    // - `err` limits logging to `Err` results, at log level `error`
    // - `skip_all` omits arguments from the trace
    async fn try_init_state(
        &self,
        configuration: &Configuration,
        _metrics: &mut prometheus::Registry,
    ) -> Result<MongoConfig, InitializationError> {
        let state = mongodb_agent_common::state::try_init_state(configuration).await?;
        Ok(state)
    }
}

#[async_trait]
impl Connector for MongoConnector {
    type Configuration = Configuration;
    type State = MongoConfig;

    #[instrument(err, skip_all)]
    fn fetch_metrics(
        _configuration: &Self::Configuration,
        _state: &Self::State,
    ) -> Result<(), FetchMetricsError> {
        Ok(())
    }

    #[instrument(err, skip_all)]
    async fn health_check(
        _configuration: &Self::Configuration,
        state: &Self::State,
    ) -> Result<(), HealthError> {
        let status = check_health(state)
            .await
            .map_err(|e| HealthError::Other(e.into()))?;
        match status.as_u16() {
            200..=299 => Ok(()),
            s => Err(HealthError::Other(anyhow!("unhealthy status: {s}").into())),
        }
    }

    async fn get_capabilities() -> JsonResponse<CapabilitiesResponse> {
        mongo_capabilities_response().into()
    }

    #[instrument(err, skip_all)]
    async fn get_schema(
        configuration: &Self::Configuration,
    ) -> Result<JsonResponse<SchemaResponse>, SchemaError> {
        let response = crate::schema::get_schema(configuration).await?;
        Ok(response.into())
    }

    #[instrument(err, skip_all)]
    async fn query_explain(
        configuration: &Self::Configuration,
        state: &Self::State,
        request: QueryRequest,
    ) -> Result<JsonResponse<ExplainResponse>, ExplainError> {
        let v2_request = v3_to_v2_query_request(
            &QueryContext {
                functions: vec![],
                scalar_types: &schema::SCALAR_TYPES,
                schema: &configuration.schema,
            },
            request,
        )?;
        let response = explain_query(state, v2_request)
            .await
            .map_err(mongo_agent_error_to_explain_error)?;
        Ok(v2_to_v3_explain_response(response).into())
    }

    #[instrument(err, skip_all)]
    async fn mutation_explain(
        _configuration: &Self::Configuration,
        _state: &Self::State,
        _request: MutationRequest,
    ) -> Result<JsonResponse<ExplainResponse>, ExplainError> {
        Err(ExplainError::UnsupportedOperation(
            "The MongoDB agent does not yet support mutations".to_owned(),
        ))
    }

    #[instrument(err, skip_all)]
    async fn mutation(
        _configuration: &Self::Configuration,
        state: &Self::State,
        request: MutationRequest,
    ) -> Result<JsonResponse<MutationResponse>, MutationError> {
        handle_mutation_request(state, request).await
    }

    #[instrument(err, skip_all)]
    async fn query(
        configuration: &Self::Configuration,
        state: &Self::State,
        request: QueryRequest,
    ) -> Result<JsonResponse<QueryResponse>, QueryError> {
        let v2_request = v3_to_v2_query_request(
            &QueryContext {
                functions: vec![],
                scalar_types: &schema::SCALAR_TYPES,
                schema: &configuration.schema,
            },
            request,
        )?;
        let response_json = handle_query_request(state, v2_request)
            .await
            .map_err(mongo_agent_error_to_query_error)?;

        // TODO: This requires parsing and reserializing the response from MongoDB. We can avoid
        // this by passing a response format enum to the query pipeline builder that will format
        // responses differently for v3 vs v2. MVC-7
        let response = response_json
            .into_value()
            .map_err(|e| QueryError::Other(Box::new(e)))?;

        // TODO: If we are able to push v3 response formatting to the MongoDB aggregation pipeline
        // then we can switch to using `map_unserialized` here to avoid  deserializing and
        // reserializing the response. MVC-7
        Ok(v2_to_v3_query_response(response).into())
    }
}<|MERGE_RESOLUTION|>--- conflicted
+++ resolved
@@ -30,16 +30,10 @@
 #[derive(Clone, Default)]
 pub struct MongoConnector;
 
+#[allow(clippy::blocks_in_conditions)]
 #[async_trait]
-<<<<<<< HEAD
-#[allow(clippy::blocks_in_conditions)]
-impl Connector for MongoConnector {
-    type Configuration = Configuration;
-    type State = MongoConfig;
-=======
 impl ConnectorSetup for MongoConnector {
     type Connector = MongoConnector;
->>>>>>> 7d947d5d
 
     #[instrument(err, skip_all)]
     async fn parse_configuration(
@@ -67,6 +61,7 @@
     }
 }
 
+#[allow(clippy::blocks_in_conditions)]
 #[async_trait]
 impl Connector for MongoConnector {
     type Configuration = Configuration;
