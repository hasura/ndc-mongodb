--- conflicted
+++ resolved
@@ -3,19 +3,11 @@
     "advisory-db": {
       "flake": false,
       "locked": {
-<<<<<<< HEAD
-        "lastModified": 1738539423,
-        "narHash": "sha256-qb4FLJFuIHdzI1oeVor69678RugKy8YwsLRQd38fJnc=",
-        "owner": "rustsec",
-        "repo": "advisory-db",
-        "rev": "08617accdc251d22bc8fd4e3bd62cf53eeddf611",
-=======
         "lastModified": 1740407442,
         "narHash": "sha256-EGzWKm5cUDDJbwVzxSB4N/+CIVycwOG60Gh5f1Vp7JM=",
         "owner": "rustsec",
         "repo": "advisory-db",
         "rev": "2e25d9665f10de885c81a9fb9d51a289f625b05f",
->>>>>>> cac4556b
         "type": "github"
       },
       "original": {
@@ -48,19 +40,11 @@
     },
     "crane": {
       "locked": {
-<<<<<<< HEAD
-        "lastModified": 1738652123,
-        "narHash": "sha256-zdZek5FXK/k95J0vnLF0AMnYuZl4AjARq83blKuJBYY=",
-        "owner": "ipetkov",
-        "repo": "crane",
-        "rev": "c7e015a5fcefb070778c7d91734768680188a9cd",
-=======
         "lastModified": 1739936662,
         "narHash": "sha256-x4syUjNUuRblR07nDPeLDP7DpphaBVbUaSoeZkFbGSk=",
         "owner": "ipetkov",
         "repo": "crane",
         "rev": "19de14aaeb869287647d9461cbd389187d8ecdb7",
->>>>>>> cac4556b
         "type": "github"
       },
       "original": {
@@ -192,19 +176,11 @@
     },
     "nixpkgs_2": {
       "locked": {
-<<<<<<< HEAD
-        "lastModified": 1738680400,
-        "narHash": "sha256-ooLh+XW8jfa+91F1nhf9OF7qhuA/y1ChLx6lXDNeY5U=",
-        "owner": "NixOS",
-        "repo": "nixpkgs",
-        "rev": "799ba5bffed04ced7067a91798353d360788b30d",
-=======
         "lastModified": 1740560979,
         "narHash": "sha256-Vr3Qi346M+8CjedtbyUevIGDZW8LcA1fTG0ugPY/Hic=",
         "owner": "NixOS",
         "repo": "nixpkgs",
         "rev": "5135c59491985879812717f4c9fea69604e7f26f",
->>>>>>> cac4556b
         "type": "github"
       },
       "original": {
@@ -234,19 +210,11 @@
         ]
       },
       "locked": {
-<<<<<<< HEAD
-        "lastModified": 1738808867,
-        "narHash": "sha256-m5rbY/ck0NAlfSBxo++vl7EZn8fkZ02H3kGGc7q883c=",
-        "owner": "oxalica",
-        "repo": "rust-overlay",
-        "rev": "ae46f37fb727030ddc2ef65a675b751484c90032",
-=======
         "lastModified": 1740709839,
         "narHash": "sha256-4dF++MXIXna/AwlZWDKr7bgUmY4xoEwvkF1GewjNrt0=",
         "owner": "oxalica",
         "repo": "rust-overlay",
         "rev": "b4270835bf43c6f80285adac6f66a26d83f0f277",
->>>>>>> cac4556b
         "type": "github"
       },
       "original": {
