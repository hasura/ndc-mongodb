--- conflicted
+++ resolved
@@ -2,11 +2,10 @@
 
 This changelog documents the changes between release versions.
 
-## [1.8.0] - 2025-04-25
-
-### Added
-
-<<<<<<< HEAD
+## [Unreleased]
+
+### Added
+
 - You can now group documents for aggregation according to multiple grouping criteria ([#144](https://github.com/hasura/ndc-mongodb/pull/144), [#145](https://github.com/hasura/ndc-mongodb/pull/145))
 
 ### Changed
@@ -49,11 +48,14 @@
 numeric type, or to `long` if inputs use an integral numeric type.
 
 ### Changed
-=======
+
+## [1.8.0] - 2025-04-25
+
+### Added
+
 - Add option to skip rows on response type mismatch ([#162](https://github.com/hasura/ndc-mongodb/pull/162))
->>>>>>> cdf780a6
-
-### Option to skip rows on response type mismatch
+
+#### Option to skip rows on response type mismatch
 
 When sending response data for a query if we encounter a value that does not match the type declared in the connector
 schema the default behavior is to respond with an error. That prevents the user from getting any data. This change adds
