# MongoDB Connector Changelog

This changelog documents the changes between release versions.

## [Unreleased]

<<<<<<< HEAD
### Changed

- **BREAKING:** Update to ndc-spec v0.2 ([#139](https://github.com/hasura/ndc-mongodb/pull/139))

#### ndc-spec v0.2

This database connector communicates with the GraphQL Engine using an IR
described by [ndc-spec](https://hasura.github.io/ndc-spec/). Version 0.2 makes
a number of improvements to the spec, and enables features that were previously
not possible. Highlights of those new features include:

- relationships can use a nested object field on the target side as a join key
- grouping result documents, and aggregating on groups of documents (pending implementation in the mongo connector)
- queries on fields of nested collections (document fields that are arrays of objects)
- filtering on scalar values inside array document fields - previously it was possible to filter on fields of objects inside arrays, but not on scalars

For more details on what has changed in the spec see [the
changelog](https://hasura.github.io/ndc-spec/specification/changelog.html#020).

Use of the new spec requires a version of GraphQL Engine that supports ndc-spec
v0.2, and there are required metadata changes.


## [Unreleased] - ndc-spec 0.1
=======
## [1.6.0] - 2025-01-17
>>>>>>> 71c739cc

### Added

- You can now aggregate values in nested object fields ([#136](https://github.com/hasura/ndc-mongodb/pull/136))

### Changed

- Result types for aggregation operations other than count are now nullable ([#136](https://github.com/hasura/ndc-mongodb/pull/136))

### Fixed

- Upgrade dependencies to get fix for RUSTSEC-2024-0421, a vulnerability in domain name comparisons ([#138](https://github.com/hasura/ndc-mongodb/pull/138))
- Aggregations on empty document sets now produce `null` instead of failing with an error ([#136](https://github.com/hasura/ndc-mongodb/pull/136))
- Handle collection validators with object fields that do not list properties ([#140](https://github.com/hasura/ndc-mongodb/pull/140))

#### Fix for RUSTSEC-2024-0421 / CVE-2024-12224

Updates dependencies to upgrade the library, idna, to get a version that is not
affected by a vulnerability reported in [RUSTSEC-2024-0421][].

[RUSTSEC-2024-0421]: https://rustsec.org/advisories/RUSTSEC-2024-0421

The vulnerability allows an attacker to craft a domain name that older versions
of idna interpret as identical to a legitimate domain name, but that is in fact
a different name. We do not expect that this impacts the MongoDB connector since
it uses the affected library exclusively to connect to MongoDB databases, and
database URLs are supplied by trusted administrators. But better to be safe than
sorry.

#### Validators with object fields that do not list properties

If a collection validator species an property of type `object`, but does not specify a list of nested properties for that object then we will infer the `ExtendedJSON` type for that property. For a collection created with this set of options would have the type `ExtendedJSON` for its `reactions` field:

```json
{
  "validator": {
    "$jsonSchema": {
      "bsonType": "object",
      "properties": {
        "reactions": { "bsonType": "object" },
      }
    }
  }
}
```

If the validator specifies a map of nested properties, but that map is empty, then we interpret that as an empty object type.

## [1.5.0] - 2024-12-05

### Added

- Adds CLI command to manage native queries with automatic type inference ([#131](https://github.com/hasura/ndc-mongodb/pull/131))

### Changed

- Updates MongoDB Rust driver from v2.8 to v3.1.0 ([#124](https://github.com/hasura/ndc-mongodb/pull/124))

### Fixed

- The connector previously used Cloudflare's DNS resolver. Now it uses the locally-configured DNS resolver. ([#125](https://github.com/hasura/ndc-mongodb/pull/125))
- Fixed connector not picking up configuration changes when running locally using the ddn CLI workflow. ([#133](https://github.com/hasura/ndc-mongodb/pull/133))

#### Managing native queries with the CLI

New in this release is a CLI plugin command to create, list, inspect, and delete
native queries. A big advantage of using the command versus writing native query
configurations by hand is that the command will type-check your query's
aggregation pipeline, and will write type declarations automatically.

This is a BETA feature - it is a work in progress, and will not work for all
cases. It is safe to experiment with since it is limited to managing native
query configuration files, and does not lock you into anything.

You can run the new command like this:

```sh
$ ddn connector plugin --connector app/connector/my_connector/connector.yaml -- native-query
```

To create a native query create a file with a `.json` extension that contains
the aggregation pipeline for you query. For example this pipeline in
`title_word_frequency.json` outputs frequency counts for words appearing in
movie titles in a given year:

```json
[
  {
    "$match": {
      "year": "{{ year }}"
    }
  },
  { 
    "$replaceWith": {
      "title_words": { "$split": ["$title", " "] }
    }
  },
  { "$unwind": { "path": "$title_words" } },
  { 
    "$group": {
      "_id": "$title_words",
      "count": { "$count": {} }
    }
  }
]
```

In your supergraph directory run a command like this using the path to the pipeline file as an argument,

```sh
$ ddn connector plugin --connector app/connector/my_connector/connector.yaml -- native-query create title_word_frequency.json --collection movies
```

You should see output like this:

```
Wrote native query configuration to your-project/connector/native_queries/title_word_frequency.json

input collection: movies
representation: collection

## parameters

year: int!

## result type

{
  _id: string!,
  count: int!
}
```

For more details see the
[documentation page](https://hasura.io/docs/3.0/connectors/mongodb/native-operations/native-queries/#manage-native-queries-with-the-ddn-cli).

## [1.4.0] - 2024-11-14

### Added

- Adds `_in` and `_nin` operators ([#122](https://github.com/hasura/ndc-mongodb/pull/122))

### Changed

- **BREAKING:** If `configuration.json` cannot be parsed the connector will fail to start. This change also prohibits unknown keys in that file. These changes will help to prevent typos configuration being silently ignored. ([#115](https://github.com/hasura/ndc-mongodb/pull/115))

### Fixed

- Fixes for filtering by complex predicate that references variables, or field names that require escaping ([#111](https://github.com/hasura/ndc-mongodb/pull/111))
- Escape names if necessary instead of failing when joining relationship on field names with special characters ([#113](https://github.com/hasura/ndc-mongodb/pull/113))

#### `_in` and `_nin`

These operators compare document values for equality against a given set of
options. `_in` matches documents where one of the given values matches, `_nin` matches
documents where none of the given values matches. For example this query selects
movies that are rated either "G" or "TV-G":

```graphql
query {
  movies(
    where: { rated: { _in: ["G", "TV-G"] } }
    order_by: { id: Asc }
    limit: 5
  ) {
    title
    rated
  }
}
```

## [1.3.0] - 2024-10-01

### Fixed

- Selecting nested fields with names that begin with a dollar sign ([#108](https://github.com/hasura/ndc-mongodb/pull/108))
- Sorting by fields with names that begin with a dollar sign ([#109](https://github.com/hasura/ndc-mongodb/pull/109))

### Changed

## [1.2.0] - 2024-09-12

### Added

- Extended JSON fields now support all comparison and aggregation functions ([#99](https://github.com/hasura/ndc-mongodb/pull/99))
- Update to ndc-spec v0.1.6 which allows filtering by object values in array fields ([#101](https://github.com/hasura/ndc-mongodb/pull/101))

#### Filtering by values in arrays

In this update you can filter by making comparisons to object values inside
arrays. For example consider a MongoDB database with these three documents:

```json
{ "institution": "Black Mesa", "staff": [{ "name": "Freeman" }, { "name": "Calhoun" }] }
{ "institution": "Aperture Science", "staff": [{ "name": "GLaDOS" }, { "name": "Chell" }] }
{ "institution": "City 17", "staff": [{ "name": "Alyx" }, { "name": "Freeman" }, { "name": "Breen" }] }
```

You can now write a GraphQL query with a `where` clause that checks individual
entries in the `staff` arrays:

```graphql
query {
  institutions(where: { staff: { name: { _eq: "Freeman" } } }) {
    institution
  }
}
```

Which produces the result:

```json
{ "data": { "institutions": [
  { "institution": "Black Mesa" },
  { "institution": "City 17" } 
] } }
```

The filter selects documents where **any** element in the array passes the
condition. If you want to select only documents where _every_ array element
passes then negate the comparison on array element values, and also negate the
entire predicate like this:

```graphql
query EveryElementMustMatch {
  institutions(
    where: { _not: { staff: { name: { _neq: "Freeman" } } } }
  ) {
    institution
  }
}
```

**Note:** It is currently only possible to filter on arrays that contain
objects. Filtering on arrays that contain scalar values or nested arrays will
come later.

To configure DDN metadata to filter on array fields configure the
`BooleanExpressionType` for the containing document object type to use an
**object** boolean expression type for comparisons on the array field. The
GraphQL Engine will transparently distribute object comparisons over array
elements. For example the above example is configured with this boolean
expression type for documents:

```yaml
---
kind: BooleanExpressionType
version: v1
definition:
  name: InstitutionComparisonExp
  operand:
    object:
      type: Institution
      comparableFields:
        - fieldName: id
          booleanExpressionType: ObjectIdComparisonExp
        - fieldName: institution
          booleanExpressionType: StringComparisonExp
        - fieldName: staff
          booleanExpressionType: InstitutionStaffComparisonExp
      comparableRelationships: []
  logicalOperators:
    enable: true
  isNull:
    enable: true
  graphql:
    typeName: InstitutionComparisonExp
```

`InstitutionStaffComparisonExp` is the boolean expression type for objects
inside the `staff` array. It looks like this:

```yaml
---
kind: BooleanExpressionType
version: v1
definition:
  name: InstitutionStaffComparisonExp
  operand:
    object:
      type: InstitutionStaff
      comparableFields:
        - fieldName: name
          booleanExpressionType: StringComparisonExp
      comparableRelationships: []
  logicalOperators:
    enable: true
  isNull:
    enable: true
  graphql:
    typeName: InstitutionStaffComparisonExp
```

## [1.1.0] - 2024-08-16

- Accept predicate arguments in native mutations and native queries ([#92](https://github.com/hasura/ndc-mongodb/pull/92))
- Serialize aggregate results as simple JSON (instead of Extended JSON) for
  consistency with non-aggregate result serialization ([#96](https://github.com/hasura/ndc-mongodb/pull/96))

## [1.0.0] - 2024-07-09

- Fix bug with operator lookup when filtering on nested fields ([#82](https://github.com/hasura/ndc-mongodb/pull/82))
- Rework query plans for requests with variable sets to allow use of indexes ([#83](https://github.com/hasura/ndc-mongodb/pull/83))
- Fix: error when requesting query plan if MongoDB is target of a remote join ([#83](https://github.com/hasura/ndc-mongodb/pull/83))
- Fix: count aggregates return 0 instead of null if no rows match ([#85](https://github.com/hasura/ndc-mongodb/pull/85))
- Breaking change: remote joins no longer work in MongoDB v5 ([#83](https://github.com/hasura/ndc-mongodb/pull/83))
- Add configuration option to opt into "relaxed" mode for Extended JSON outputs ([#84](https://github.com/hasura/ndc-mongodb/pull/84))

## [0.1.0] - 2024-06-13

- Support filtering and sorting by fields of related collections ([#72](https://github.com/hasura/ndc-mongodb/pull/72))
- Support for root collection column references ([#75](https://github.com/hasura/ndc-mongodb/pull/75))
- Fix for databases with field names that begin with a dollar sign, or that contain dots ([#74](https://github.com/hasura/ndc-mongodb/pull/74))
- Implement column-to-column comparisons within the same collection ([#74](https://github.com/hasura/ndc-mongodb/pull/74))
- Fix error tracking collection with no documents by skipping such collections during CLI introspection ([#76](https://github.com/hasura/ndc-mongodb/pull/76))
- If a field contains both `int` and `double` values then the field type is inferred as `double` instead of `ExtendedJSON` ([#77](https://github.com/hasura/ndc-mongodb/pull/77))
- Fix: schema generated with `_id` column nullable when introspecting schema via sampling ([#78](https://github.com/hasura/ndc-mongodb/pull/78))
- Don't require _id field to have type ObjectId when generating primary uniqueness constraint ([#79](https://github.com/hasura/ndc-mongodb/pull/79))

## [0.0.6] - 2024-05-01

- Enables logging events from the MongoDB driver by setting the `RUST_LOG` variable ([#67](https://github.com/hasura/ndc-mongodb/pull/67))
  - To log all events set `RUST_LOG=mongodb::command=debug,mongodb::connection=debug,mongodb::server_selection=debug,mongodb::topology=debug`
- Relations with a single column mapping now use concise correlated subquery syntax in `$lookup` stage ([#65](https://github.com/hasura/ndc-mongodb/pull/65))
- Add root `configuration.json` or `configuration.yaml` file to allow editing cli options. ([#68](https://github.com/hasura/ndc-mongodb/pull/68))
- Update default sample size to 100. ([#68](https://github.com/hasura/ndc-mongodb/pull/68))
- Add `all_schema_nullable` option defaulted to true. ([#68](https://github.com/hasura/ndc-mongodb/pull/68))
- Change `native_procedure` to `native_mutation` along with code renaming ([#70](https://github.com/hasura/ndc-mongodb/pull/70))
  - Note: `native_procedures` folder in configuration is not deprecated. It will continue to work for a few releases, but renaming your folder is all that is needed.

## [0.0.5] - 2024-04-26

- Fix incorrect order of results for query requests with more than 10 variable sets (#37)
- In the CLI update command, don't overwrite schema files that haven't changed ([#49](https://github.com/hasura/ndc-mongodb/pull/49/files))
- In the CLI update command, if the database URI is not provided the error message now mentions the correct environment variable to use (`MONGODB_DATABASE_URI`) ([#50](https://github.com/hasura/ndc-mongodb/pull/50))
- Update to latest NDC SDK ([#51](https://github.com/hasura/ndc-mongodb/pull/51))
- Update `rustls` dependency to fix <https://github.com/hasura/ndc-mongodb/security/dependabot/1> ([#51](https://github.com/hasura/ndc-mongodb/pull/51))
- Serialize query and mutation response fields with known types using simple JSON instead of Extended JSON (#53) (#59)
- Add trace spans ([#58](https://github.com/hasura/ndc-mongodb/pull/58))

## [0.0.4] - 2024-04-12

- Queries that attempt to compare a column to a column in the query root table, or a related table, will now fail instead of giving the incorrect result ([#22](https://github.com/hasura/ndc-mongodb/pull/22))
- Fix bug in v2 to v3 conversion of query responses containing nested objects ([PR #27](https://github.com/hasura/ndc-mongodb/pull/27))
- Fixed bug where use of aggregate functions in queries would fail ([#26](https://github.com/hasura/ndc-mongodb/pull/26))
- Rename Any type to ExtendedJSON to make its representation clearer ([#30](https://github.com/hasura/ndc-mongodb/pull/30))
- The collection primary key `_id` property now has a unique constraint generated in the NDC schema for it ([#32](https://github.com/hasura/ndc-mongodb/pull/32))

## [0.0.3] - 2024-03-28

- Use separate schema files for each collection ([PR #14](https://github.com/hasura/ndc-mongodb/pull/14))
- Changes to `update` CLI command ([PR #17](https://github.com/hasura/ndc-mongodb/pull/17)):
  - new default behaviour:
    - attempt to use validator schema if available
    - if no validator schema then sample documents from the collection
  - don't sample from collections that already have a schema
  - if no --sample-size given on command line, default sample size is 10
  - new option --no-validator-schema to disable attempting to use validator schema
- Add `any` type and use it to represent mismatched types in sample documents ([PR #18](https://github.com/hasura/ndc-mongodb/pull/18))

## [0.0.2] - 2024-03-26

- Rename CLI plugin to ndc-mongodb ([PR #13](https://github.com/hasura/ndc-mongodb/pull/13))

## [0.0.1] - 2024-03-22

Initial release<|MERGE_RESOLUTION|>--- conflicted
+++ resolved
@@ -4,7 +4,6 @@
 
 ## [Unreleased]
 
-<<<<<<< HEAD
 ### Changed
 
 - **BREAKING:** Update to ndc-spec v0.2 ([#139](https://github.com/hasura/ndc-mongodb/pull/139))
@@ -27,11 +26,7 @@
 Use of the new spec requires a version of GraphQL Engine that supports ndc-spec
 v0.2, and there are required metadata changes.
 
-
-## [Unreleased] - ndc-spec 0.1
-=======
 ## [1.6.0] - 2025-01-17
->>>>>>> 71c739cc
 
 ### Added
 
