--- conflicted
+++ resolved
@@ -6,7 +6,6 @@
 
 ### Added
 
-<<<<<<< HEAD
 - You can now group documents for aggregation according to multiple grouping criteria ([#144](https://github.com/hasura/ndc-mongodb/pull/144), [#145](https://github.com/hasura/ndc-mongodb/pull/145))
 
 ### Changed
@@ -47,7 +46,7 @@
 
 Results for `sum` are coerced to `double` if the summed inputs use a fractional
 numeric type, or to `long` if inputs use an integral numeric type.
-=======
+
 ### Changed
 
 ### Fixed
@@ -63,11 +62,6 @@
 ### Added
 
 - Add watch command while initializing metadata ([#157](https://github.com/hasura/ndc-mongodb/pull/157))
-
-### Changed
-
-### Fixed
->>>>>>> c9a11e46
 
 ## [1.7.0] - 2025-03-10
 
