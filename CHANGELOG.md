--- conflicted
+++ resolved
@@ -2,9 +2,8 @@
 
 This changelog documents the changes between release versions.
 
-## [Unreleased]
-
-<<<<<<< HEAD
+## [Unreleased v2]
+
 ### Changed
 
 - **BREAKING:** Update to ndc-spec v0.2 ([#139](https://github.com/hasura/ndc-mongodb/pull/139))
@@ -26,7 +25,8 @@
 
 Use of the new spec requires a version of GraphQL Engine that supports ndc-spec
 v0.2, and there are required metadata changes.
-=======
+
+## [Unreleased v1]
 ### Added
 
 - Add uuid scalar type ([#148](https://github.com/hasura/ndc-mongodb/pull/148))
@@ -73,7 +73,6 @@
 
 - https://rustsec.org/advisories/RUSTSEC-2025-0004
 - https://rustsec.org/advisories/RUSTSEC-2025-0006
->>>>>>> 8dfdc478
 
 ## [1.6.0] - 2025-01-17
 
