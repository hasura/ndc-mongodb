# MongoDB Connector Changelog

This changelog documents the changes between release versions.

<<<<<<< HEAD
## [Unreleased v2]

### Added

- You can now group documents for aggregation according to multiple grouping criteria ([#144](https://github.com/hasura/ndc-mongodb/pull/144), [#145](https://github.com/hasura/ndc-mongodb/pull/145))

### Changed

- **BREAKING:** Update to ndc-spec v0.2 ([#139](https://github.com/hasura/ndc-mongodb/pull/139))
- **BREAKING:** Remove custom count aggregation - use standard count instead ([#144](https://github.com/hasura/ndc-mongodb/pull/144))
- Results for `avg` and `sum` aggregations are coerced to consistent result types ([#144](https://github.com/hasura/ndc-mongodb/pull/144))

#### ndc-spec v0.2

This database connector communicates with the GraphQL Engine using an IR
described by [ndc-spec](https://hasura.github.io/ndc-spec/). Version 0.2 makes
a number of improvements to the spec, and enables features that were previously
not possible. Highlights of those new features include:

- relationships can use a nested object field on the target side as a join key
- grouping result documents, and aggregating on groups of documents
- queries on fields of nested collections (document fields that are arrays of objects)
- filtering on scalar values inside array document fields - previously it was possible to filter on fields of objects inside arrays, but not on scalars

For more details on what has changed in the spec see [the
changelog](https://hasura.github.io/ndc-spec/specification/changelog.html#020).

Use of the new spec requires a version of GraphQL Engine that supports ndc-spec
v0.2, and there are required metadata changes.

#### Removed custom count aggregation

Previously there were two options for getting document counts named `count` and
`_count`. These did the same thing. `count` has been removed - use `_count`
instead.

#### Results for `avg` and `sum` aggregations are coerced to consistent result types

This change is required for compliance with ndc-spec.

Results for `avg` are always coerced to `double`.

Results for `sum` are coerced to `double` if the summed inputs use a fractional
numeric type, or to `long` if inputs use an integral numeric type.

## [Unreleased v1]
=======
## [1.7.0] - 2025-03-10
>>>>>>> 0569e0a5

### Added

- Add uuid scalar type ([#148](https://github.com/hasura/ndc-mongodb/pull/148))

### Changed

- On database introspection newly-added collection fields will be added to existing schema configurations ([#152](https://github.com/hasura/ndc-mongodb/pull/152))

### Fixed

- Update dependencies to get fixes for reported security vulnerabilities ([#149](https://github.com/hasura/ndc-mongodb/pull/149))

#### Changes to database introspection

Previously running introspection would not update existing schema definitions, it would only add definitions for
newly-added collections. This release changes that behavior to make conservative changes to existing definitions: 

- added fields, either top-level or nested, will be added to existing schema definitions
- types for fields that are already configured will **not** be changed automatically
- fields that appear to have been added to collections will **not** be removed from configurations

We take such a conservative approach to schema configuration changes because we want to avoid accidental breaking API
changes, and because schema configuration can be edited by hand, and we don't want to accidentally reverse such
modifications.

If you want to make type changes to fields that are already configured, or if you want to remove fields from schema
configuration you can either make those edits to schema configurations by hand, or you can delete schema files before
running introspection.

#### UUID scalar type

Previously UUID values would show up in GraphQL as `BinData`. BinData is a generalized BSON type for binary data. It
doesn't provide a great interface for working with UUIDs because binary data must be given as a JSON object with binary
data in base64-encoding (while UUIDs are usually given in a specific hex-encoded string format), and there is also
a mandatory "subtype" field. For example a BinData value representing a UUID fetched via GraphQL looks like this:

```json
{ "base64": "QKaT0MAKQl2vXFNeN/3+nA==", "subType":"04" }
```

With this change UUID fields can use the new `uuid` type instead of `binData`. Values of type `uuid` are represented in
JSON as strings. The same value in a field with type `uuid` looks like this:

```json
"40a693d0-c00a-425d-af5c-535e37fdfe9c"
```

This means that you can now, for example, filter using string representations for UUIDs:

```gql
query {
  posts(where: {id: {_eq: "40a693d0-c00a-425d-af5c-535e37fdfe9c"}}) {
    title
  }
}
```

Introspection has been updated so that database fields containing UUIDs will use the `uuid` type when setting up new
collections, or when re-introspecting after deleting the existing schema configuration. For migrating you may delete and
re-introspect, or edit schema files to change occurrences of `binData` to `uuid`.

#### Security Fixes

Rust dependencies have been updated to get fixes for these advisories:

- https://rustsec.org/advisories/RUSTSEC-2025-0004
- https://rustsec.org/advisories/RUSTSEC-2025-0006

## [1.6.0] - 2025-01-17

### Added

- You can now aggregate values in nested object fields ([#136](https://github.com/hasura/ndc-mongodb/pull/136))

### Changed

- Result types for aggregation operations other than count are now nullable ([#136](https://github.com/hasura/ndc-mongodb/pull/136))

### Fixed

- Upgrade dependencies to get fix for RUSTSEC-2024-0421, a vulnerability in domain name comparisons ([#138](https://github.com/hasura/ndc-mongodb/pull/138))
- Aggregations on empty document sets now produce `null` instead of failing with an error ([#136](https://github.com/hasura/ndc-mongodb/pull/136))
- Handle collection validators with object fields that do not list properties ([#140](https://github.com/hasura/ndc-mongodb/pull/140))

#### Fix for RUSTSEC-2024-0421 / CVE-2024-12224

Updates dependencies to upgrade the library, idna, to get a version that is not
affected by a vulnerability reported in [RUSTSEC-2024-0421][].

[RUSTSEC-2024-0421]: https://rustsec.org/advisories/RUSTSEC-2024-0421

The vulnerability allows an attacker to craft a domain name that older versions
of idna interpret as identical to a legitimate domain name, but that is in fact
a different name. We do not expect that this impacts the MongoDB connector since
it uses the affected library exclusively to connect to MongoDB databases, and
database URLs are supplied by trusted administrators. But better to be safe than
sorry.

#### Validators with object fields that do not list properties

If a collection validator species an property of type `object`, but does not specify a list of nested properties for that object then we will infer the `ExtendedJSON` type for that property. For a collection created with this set of options would have the type `ExtendedJSON` for its `reactions` field:

```json
{
  "validator": {
    "$jsonSchema": {
      "bsonType": "object",
      "properties": {
        "reactions": { "bsonType": "object" },
      }
    }
  }
}
```

If the validator specifies a map of nested properties, but that map is empty, then we interpret that as an empty object type.

## [1.5.0] - 2024-12-05

### Added

- Adds CLI command to manage native queries with automatic type inference ([#131](https://github.com/hasura/ndc-mongodb/pull/131))

### Changed

- Updates MongoDB Rust driver from v2.8 to v3.1.0 ([#124](https://github.com/hasura/ndc-mongodb/pull/124))

### Fixed

- The connector previously used Cloudflare's DNS resolver. Now it uses the locally-configured DNS resolver. ([#125](https://github.com/hasura/ndc-mongodb/pull/125))
- Fixed connector not picking up configuration changes when running locally using the ddn CLI workflow. ([#133](https://github.com/hasura/ndc-mongodb/pull/133))

#### Managing native queries with the CLI

New in this release is a CLI plugin command to create, list, inspect, and delete
native queries. A big advantage of using the command versus writing native query
configurations by hand is that the command will type-check your query's
aggregation pipeline, and will write type declarations automatically.

This is a BETA feature - it is a work in progress, and will not work for all
cases. It is safe to experiment with since it is limited to managing native
query configuration files, and does not lock you into anything.

You can run the new command like this:

```sh
$ ddn connector plugin --connector app/connector/my_connector/connector.yaml -- native-query
```

To create a native query create a file with a `.json` extension that contains
the aggregation pipeline for you query. For example this pipeline in
`title_word_frequency.json` outputs frequency counts for words appearing in
movie titles in a given year:

```json
[
  {
    "$match": {
      "year": "{{ year }}"
    }
  },
  { 
    "$replaceWith": {
      "title_words": { "$split": ["$title", " "] }
    }
  },
  { "$unwind": { "path": "$title_words" } },
  { 
    "$group": {
      "_id": "$title_words",
      "count": { "$count": {} }
    }
  }
]
```

In your supergraph directory run a command like this using the path to the pipeline file as an argument,

```sh
$ ddn connector plugin --connector app/connector/my_connector/connector.yaml -- native-query create title_word_frequency.json --collection movies
```

You should see output like this:

```
Wrote native query configuration to your-project/connector/native_queries/title_word_frequency.json

input collection: movies
representation: collection

## parameters

year: int!

## result type

{
  _id: string!,
  count: int!
}
```

For more details see the
[documentation page](https://hasura.io/docs/3.0/connectors/mongodb/native-operations/native-queries/#manage-native-queries-with-the-ddn-cli).

## [1.4.0] - 2024-11-14

### Added

- Adds `_in` and `_nin` operators ([#122](https://github.com/hasura/ndc-mongodb/pull/122))

### Changed

- **BREAKING:** If `configuration.json` cannot be parsed the connector will fail to start. This change also prohibits unknown keys in that file. These changes will help to prevent typos configuration being silently ignored. ([#115](https://github.com/hasura/ndc-mongodb/pull/115))

### Fixed

- Fixes for filtering by complex predicate that references variables, or field names that require escaping ([#111](https://github.com/hasura/ndc-mongodb/pull/111))
- Escape names if necessary instead of failing when joining relationship on field names with special characters ([#113](https://github.com/hasura/ndc-mongodb/pull/113))

#### `_in` and `_nin`

These operators compare document values for equality against a given set of
options. `_in` matches documents where one of the given values matches, `_nin` matches
documents where none of the given values matches. For example this query selects
movies that are rated either "G" or "TV-G":

```graphql
query {
  movies(
    where: { rated: { _in: ["G", "TV-G"] } }
    order_by: { id: Asc }
    limit: 5
  ) {
    title
    rated
  }
}
```

## [1.3.0] - 2024-10-01

### Fixed

- Selecting nested fields with names that begin with a dollar sign ([#108](https://github.com/hasura/ndc-mongodb/pull/108))
- Sorting by fields with names that begin with a dollar sign ([#109](https://github.com/hasura/ndc-mongodb/pull/109))

### Changed

## [1.2.0] - 2024-09-12

### Added

- Extended JSON fields now support all comparison and aggregation functions ([#99](https://github.com/hasura/ndc-mongodb/pull/99))
- Update to ndc-spec v0.1.6 which allows filtering by object values in array fields ([#101](https://github.com/hasura/ndc-mongodb/pull/101))

#### Filtering by values in arrays

In this update you can filter by making comparisons to object values inside
arrays. For example consider a MongoDB database with these three documents:

```json
{ "institution": "Black Mesa", "staff": [{ "name": "Freeman" }, { "name": "Calhoun" }] }
{ "institution": "Aperture Science", "staff": [{ "name": "GLaDOS" }, { "name": "Chell" }] }
{ "institution": "City 17", "staff": [{ "name": "Alyx" }, { "name": "Freeman" }, { "name": "Breen" }] }
```

You can now write a GraphQL query with a `where` clause that checks individual
entries in the `staff` arrays:

```graphql
query {
  institutions(where: { staff: { name: { _eq: "Freeman" } } }) {
    institution
  }
}
```

Which produces the result:

```json
{ "data": { "institutions": [
  { "institution": "Black Mesa" },
  { "institution": "City 17" } 
] } }
```

The filter selects documents where **any** element in the array passes the
condition. If you want to select only documents where _every_ array element
passes then negate the comparison on array element values, and also negate the
entire predicate like this:

```graphql
query EveryElementMustMatch {
  institutions(
    where: { _not: { staff: { name: { _neq: "Freeman" } } } }
  ) {
    institution
  }
}
```

**Note:** It is currently only possible to filter on arrays that contain
objects. Filtering on arrays that contain scalar values or nested arrays will
come later.

To configure DDN metadata to filter on array fields configure the
`BooleanExpressionType` for the containing document object type to use an
**object** boolean expression type for comparisons on the array field. The
GraphQL Engine will transparently distribute object comparisons over array
elements. For example the above example is configured with this boolean
expression type for documents:

```yaml
---
kind: BooleanExpressionType
version: v1
definition:
  name: InstitutionComparisonExp
  operand:
    object:
      type: Institution
      comparableFields:
        - fieldName: id
          booleanExpressionType: ObjectIdComparisonExp
        - fieldName: institution
          booleanExpressionType: StringComparisonExp
        - fieldName: staff
          booleanExpressionType: InstitutionStaffComparisonExp
      comparableRelationships: []
  logicalOperators:
    enable: true
  isNull:
    enable: true
  graphql:
    typeName: InstitutionComparisonExp
```

`InstitutionStaffComparisonExp` is the boolean expression type for objects
inside the `staff` array. It looks like this:

```yaml
---
kind: BooleanExpressionType
version: v1
definition:
  name: InstitutionStaffComparisonExp
  operand:
    object:
      type: InstitutionStaff
      comparableFields:
        - fieldName: name
          booleanExpressionType: StringComparisonExp
      comparableRelationships: []
  logicalOperators:
    enable: true
  isNull:
    enable: true
  graphql:
    typeName: InstitutionStaffComparisonExp
```

## [1.1.0] - 2024-08-16

- Accept predicate arguments in native mutations and native queries ([#92](https://github.com/hasura/ndc-mongodb/pull/92))
- Serialize aggregate results as simple JSON (instead of Extended JSON) for
  consistency with non-aggregate result serialization ([#96](https://github.com/hasura/ndc-mongodb/pull/96))

## [1.0.0] - 2024-07-09

- Fix bug with operator lookup when filtering on nested fields ([#82](https://github.com/hasura/ndc-mongodb/pull/82))
- Rework query plans for requests with variable sets to allow use of indexes ([#83](https://github.com/hasura/ndc-mongodb/pull/83))
- Fix: error when requesting query plan if MongoDB is target of a remote join ([#83](https://github.com/hasura/ndc-mongodb/pull/83))
- Fix: count aggregates return 0 instead of null if no rows match ([#85](https://github.com/hasura/ndc-mongodb/pull/85))
- Breaking change: remote joins no longer work in MongoDB v5 ([#83](https://github.com/hasura/ndc-mongodb/pull/83))
- Add configuration option to opt into "relaxed" mode for Extended JSON outputs ([#84](https://github.com/hasura/ndc-mongodb/pull/84))

## [0.1.0] - 2024-06-13

- Support filtering and sorting by fields of related collections ([#72](https://github.com/hasura/ndc-mongodb/pull/72))
- Support for root collection column references ([#75](https://github.com/hasura/ndc-mongodb/pull/75))
- Fix for databases with field names that begin with a dollar sign, or that contain dots ([#74](https://github.com/hasura/ndc-mongodb/pull/74))
- Implement column-to-column comparisons within the same collection ([#74](https://github.com/hasura/ndc-mongodb/pull/74))
- Fix error tracking collection with no documents by skipping such collections during CLI introspection ([#76](https://github.com/hasura/ndc-mongodb/pull/76))
- If a field contains both `int` and `double` values then the field type is inferred as `double` instead of `ExtendedJSON` ([#77](https://github.com/hasura/ndc-mongodb/pull/77))
- Fix: schema generated with `_id` column nullable when introspecting schema via sampling ([#78](https://github.com/hasura/ndc-mongodb/pull/78))
- Don't require _id field to have type ObjectId when generating primary uniqueness constraint ([#79](https://github.com/hasura/ndc-mongodb/pull/79))

## [0.0.6] - 2024-05-01

- Enables logging events from the MongoDB driver by setting the `RUST_LOG` variable ([#67](https://github.com/hasura/ndc-mongodb/pull/67))
  - To log all events set `RUST_LOG=mongodb::command=debug,mongodb::connection=debug,mongodb::server_selection=debug,mongodb::topology=debug`
- Relations with a single column mapping now use concise correlated subquery syntax in `$lookup` stage ([#65](https://github.com/hasura/ndc-mongodb/pull/65))
- Add root `configuration.json` or `configuration.yaml` file to allow editing cli options. ([#68](https://github.com/hasura/ndc-mongodb/pull/68))
- Update default sample size to 100. ([#68](https://github.com/hasura/ndc-mongodb/pull/68))
- Add `all_schema_nullable` option defaulted to true. ([#68](https://github.com/hasura/ndc-mongodb/pull/68))
- Change `native_procedure` to `native_mutation` along with code renaming ([#70](https://github.com/hasura/ndc-mongodb/pull/70))
  - Note: `native_procedures` folder in configuration is not deprecated. It will continue to work for a few releases, but renaming your folder is all that is needed.

## [0.0.5] - 2024-04-26

- Fix incorrect order of results for query requests with more than 10 variable sets (#37)
- In the CLI update command, don't overwrite schema files that haven't changed ([#49](https://github.com/hasura/ndc-mongodb/pull/49/files))
- In the CLI update command, if the database URI is not provided the error message now mentions the correct environment variable to use (`MONGODB_DATABASE_URI`) ([#50](https://github.com/hasura/ndc-mongodb/pull/50))
- Update to latest NDC SDK ([#51](https://github.com/hasura/ndc-mongodb/pull/51))
- Update `rustls` dependency to fix <https://github.com/hasura/ndc-mongodb/security/dependabot/1> ([#51](https://github.com/hasura/ndc-mongodb/pull/51))
- Serialize query and mutation response fields with known types using simple JSON instead of Extended JSON (#53) (#59)
- Add trace spans ([#58](https://github.com/hasura/ndc-mongodb/pull/58))

## [0.0.4] - 2024-04-12

- Queries that attempt to compare a column to a column in the query root table, or a related table, will now fail instead of giving the incorrect result ([#22](https://github.com/hasura/ndc-mongodb/pull/22))
- Fix bug in v2 to v3 conversion of query responses containing nested objects ([PR #27](https://github.com/hasura/ndc-mongodb/pull/27))
- Fixed bug where use of aggregate functions in queries would fail ([#26](https://github.com/hasura/ndc-mongodb/pull/26))
- Rename Any type to ExtendedJSON to make its representation clearer ([#30](https://github.com/hasura/ndc-mongodb/pull/30))
- The collection primary key `_id` property now has a unique constraint generated in the NDC schema for it ([#32](https://github.com/hasura/ndc-mongodb/pull/32))

## [0.0.3] - 2024-03-28

- Use separate schema files for each collection ([PR #14](https://github.com/hasura/ndc-mongodb/pull/14))
- Changes to `update` CLI command ([PR #17](https://github.com/hasura/ndc-mongodb/pull/17)):
  - new default behaviour:
    - attempt to use validator schema if available
    - if no validator schema then sample documents from the collection
  - don't sample from collections that already have a schema
  - if no --sample-size given on command line, default sample size is 10
  - new option --no-validator-schema to disable attempting to use validator schema
- Add `any` type and use it to represent mismatched types in sample documents ([PR #18](https://github.com/hasura/ndc-mongodb/pull/18))

## [0.0.2] - 2024-03-26

- Rename CLI plugin to ndc-mongodb ([PR #13](https://github.com/hasura/ndc-mongodb/pull/13))

## [0.0.1] - 2024-03-22

Initial release<|MERGE_RESOLUTION|>--- conflicted
+++ resolved
@@ -2,8 +2,7 @@
 
 This changelog documents the changes between release versions.
 
-<<<<<<< HEAD
-## [Unreleased v2]
+## [Unreleased]
 
 ### Added
 
@@ -48,10 +47,7 @@
 Results for `sum` are coerced to `double` if the summed inputs use a fractional
 numeric type, or to `long` if inputs use an integral numeric type.
 
-## [Unreleased v1]
-=======
 ## [1.7.0] - 2025-03-10
->>>>>>> 0569e0a5
 
 ### Added
 
